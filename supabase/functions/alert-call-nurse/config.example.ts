--- conflicted
+++ resolved
@@ -18,11 +18,7 @@
   LIVEKIT_SIP_TRUNK_ID: 'ST_xxxxxxxxxxxxx',
 
   // Nurse Contact
-<<<<<<< HEAD
-  NURSE_PHONE_NUMBER: '14085948710',
-=======
   NURSE_PHONE_NUMBER: '+14155170250',
->>>>>>> 23b0c684
 
   // Edge Function URL (for database trigger)
   // Format: https://PROJECT_REF.supabase.co/functions/v1/alert-call-nurse
@@ -35,10 +31,5 @@
  * supabase secrets set LIVEKIT_API_KEY=APIxxxxxxxxxxx
  * supabase secrets set LIVEKIT_API_SECRET=your-secret
  * supabase secrets set LIVEKIT_SIP_TRUNK_ID=ST_xxxxx
-<<<<<<< HEAD
- * supabase secrets set NURSE_PHONE_NUMBER=14085948710
- */
-=======
  * supabase secrets set NURSE_PHONE_NUMBER=+14155170250
- */
->>>>>>> 23b0c684
+ */