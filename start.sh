#!/bin/bash
<<<<<<< HEAD
# Haven AI - Unified Startup Script
# Starts both backend and frontend with automatic port detection
=======
# Quick start script for local development
>>>>>>> 9c11026b

echo "🚀 Starting Haven..."

<<<<<<< HEAD
# Colors for output
RED='\033[0;31m'
GREEN='\033[0;32m'
YELLOW='\033[1;33m'
BLUE='\033[0;34m'
NC='\033[0m' # No Color

echo -e "${BLUE}╔════════════════════════════════════════════════════════════════╗${NC}"
echo -e "${BLUE}║          Haven AI - Startup Script                           ║${NC}"
echo -e "${BLUE}╚════════════════════════════════════════════════════════════════╝${NC}"
echo ""

# Step 1: Clean up any existing processes
echo -e "${YELLOW}🧹 Cleaning up existing processes...${NC}"
pkill -9 -f "uvicorn\|python.*main\|node.*next" 2>/dev/null || true
for port in 3000 3001 8000 8001 8002 8003; do
  lsof -ti:$port 2>/dev/null | xargs -r kill -9 2>/dev/null || true
done
sleep 2
echo -e "${GREEN}✅ Cleanup complete${NC}"
echo ""

# Step 2: Start Backend
echo -e "${YELLOW}🚀 Starting Backend Server...${NC}"
=======
# Start backend with Infisical
echo "📦 Starting backend..."
>>>>>>> 9c11026b
cd backend
infisical run --env=dev -- python3 main.py &
BACKEND_PID=$!

# Wait for backend to start
sleep 3

# Start frontend
echo "🎨 Starting frontend..."
cd ../frontend
npm run dev &
FRONTEND_PID=$!

<<<<<<< HEAD
# Summary
echo -e "${BLUE}╔════════════════════════════════════════════════════════════════╗${NC}"
echo -e "${BLUE}║                 🎉 Haven AI is Running!                      ║${NC}"
echo -e "${BLUE}╚════════════════════════════════════════════════════════════════╝${NC}"
=======
# Wait for user interrupt
>>>>>>> 9c11026b
echo ""
echo "✅ Haven is running!"
echo "   Backend: http://localhost:8000"
echo "   Frontend: http://localhost:3000"
echo ""
echo "Press Ctrl+C to stop..."

# Handle cleanup
trap "echo 'Stopping...'; kill $BACKEND_PID $FRONTEND_PID; exit" INT

<<<<<<< HEAD
# Show logs
tail -f /tmp/backend.log /tmp/frontend.log
=======
wait
>>>>>>> 9c11026b
<|MERGE_RESOLUTION|>--- conflicted
+++ resolved
@@ -1,14 +1,9 @@
 #!/bin/bash
-<<<<<<< HEAD
 # Haven AI - Unified Startup Script
 # Starts both backend and frontend with automatic port detection
-=======
-# Quick start script for local development
->>>>>>> 9c11026b
 
 echo "🚀 Starting Haven..."
 
-<<<<<<< HEAD
 # Colors for output
 RED='\033[0;31m'
 GREEN='\033[0;32m'
@@ -33,10 +28,6 @@
 
 # Step 2: Start Backend
 echo -e "${YELLOW}🚀 Starting Backend Server...${NC}"
-=======
-# Start backend with Infisical
-echo "📦 Starting backend..."
->>>>>>> 9c11026b
 cd backend
 infisical run --env=dev -- python3 main.py &
 BACKEND_PID=$!
@@ -50,14 +41,7 @@
 npm run dev &
 FRONTEND_PID=$!
 
-<<<<<<< HEAD
-# Summary
-echo -e "${BLUE}╔════════════════════════════════════════════════════════════════╗${NC}"
-echo -e "${BLUE}║                 🎉 Haven AI is Running!                      ║${NC}"
-echo -e "${BLUE}╚════════════════════════════════════════════════════════════════╝${NC}"
-=======
 # Wait for user interrupt
->>>>>>> 9c11026b
 echo ""
 echo "✅ Haven is running!"
 echo "   Backend: http://localhost:8000"
@@ -65,12 +49,31 @@
 echo ""
 echo "Press Ctrl+C to stop..."
 
+cd ..
+echo ""
+
+# Summary
+echo -e "${BLUE}╔════════════════════════════════════════════════════════════════╗${NC}"
+echo -e "${BLUE}║                 🎉 Haven AI is Running!                      ║${NC}"
+echo -e "${BLUE}╚════════════════════════════════════════════════════════════════╝${NC}"
+echo ""
+echo -e "${GREEN}📡 Frontend:${NC}  http://localhost:3000"
+echo -e "${GREEN}🔌 Backend:${NC}   http://localhost:8000"
+echo -e "${GREEN}📚 API Docs:${NC}  http://localhost:8000/docs"
+echo ""
+echo -e "${YELLOW}Logs:${NC}"
+echo -e "  Backend:  tail -f /tmp/backend.log"
+echo -e "  Frontend: tail -f /tmp/frontend.log"
+echo ""
+echo -e "${YELLOW}To stop:${NC}"
+echo -e "  Kill processes: pkill -f 'uvicorn|node.*next'"
+echo -e "  Or: kill $BACKEND_PID $FRONTEND_PID"
+echo ""
+echo -e "${GREEN}Press Ctrl+C to view logs (servers will keep running)${NC}"
+echo ""
+
 # Handle cleanup
 trap "echo 'Stopping...'; kill $BACKEND_PID $FRONTEND_PID; exit" INT
 
-<<<<<<< HEAD
 # Show logs
-tail -f /tmp/backend.log /tmp/frontend.log
-=======
-wait
->>>>>>> 9c11026b
+tail -f /tmp/backend.log /tmp/frontend.log