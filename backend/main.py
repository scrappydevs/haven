"""
TrialSentinel AI - Backend Application
Entry point for Gunicorn deployment
Auto-loads secrets from Infisical when run directly
"""

<<<<<<< HEAD
# ✅ SUPPRESS MEDIAPIPE VERBOSE LOGGING - Must be FIRST before any imports
import os
os.environ['GLOG_minloglevel'] = '2'  # Suppress Google's glog INFO/WARNING
os.environ['TF_CPP_MIN_LOG_LEVEL'] = '3'  # Suppress TensorFlow logs

=======
import sys
import os
import subprocess
from pathlib import Path

def check_infisical_cli():
    """Check if Infisical CLI is available"""
    try:
        subprocess.run(['infisical', '--version'], 
                      stdout=subprocess.DEVNULL, 
                      stderr=subprocess.DEVNULL, 
                      check=True)
        return True
    except (subprocess.CalledProcessError, FileNotFoundError):
        return False

def restart_with_infisical():
    """Restart the script with Infisical CLI"""
    print("🔐 Loading secrets from Infisical...")
    print()
    
    # Set environment variable to prevent infinite loop
    env = os.environ.copy()
    env['_INFISICAL_WRAPPER'] = '1'
    
    # Prepare the command
    infisical_cmd = [
        'infisical', 'run', '--env=dev', '--',
        sys.executable, __file__
    ]
    
    # Execute with Infisical (from repo root where .infisical.json is)
    backend_dir = Path(__file__).parent
    os.chdir(backend_dir.parent)
    
    # Use subprocess instead of execvp to avoid exec issues
    try:
        subprocess.run(infisical_cmd, env=env, check=True)
    except KeyboardInterrupt:
        print("\n\n👋 Shutting down...")
        sys.exit(0)
    except subprocess.CalledProcessError as e:
        sys.exit(e.returncode)

# Check if we need to restart with Infisical
# Only do this if:
# 1. Running as main script
# 2. Not already wrapped (check for our flag)
# 3. No Infisical project ID in env (not running with infisical run)
# 4. Infisical CLI is available
if (__name__ == "__main__" and 
    not os.getenv("_INFISICAL_WRAPPER") and
    not os.getenv("INFISICAL_PROJECT_ID") and 
    check_infisical_cli()):
    restart_with_infisical()
    sys.exit(0)  # Exit after restart

# If we get here, either we're running with Infisical or it's not available
>>>>>>> 63793d0d
from app.main import app

# This is the entry point for Gunicorn
# Run with: gunicorn main:app

if __name__ == "__main__":
    # For local development only
    import uvicorn
    # Add backend to path so imports work
    backend_dir = Path(__file__).parent
    import sys
    sys.path.insert(0, str(backend_dir))
    
    uvicorn.run("app.main:app", host="0.0.0.0", port=8000, reload=True)<|MERGE_RESOLUTION|>--- conflicted
+++ resolved
@@ -4,13 +4,6 @@
 Auto-loads secrets from Infisical when run directly
 """
 
-<<<<<<< HEAD
-# ✅ SUPPRESS MEDIAPIPE VERBOSE LOGGING - Must be FIRST before any imports
-import os
-os.environ['GLOG_minloglevel'] = '2'  # Suppress Google's glog INFO/WARNING
-os.environ['TF_CPP_MIN_LOG_LEVEL'] = '3'  # Suppress TensorFlow logs
-
-=======
 import sys
 import os
 import subprocess
@@ -69,7 +62,6 @@
     sys.exit(0)  # Exit after restart
 
 # If we get here, either we're running with Infisical or it's not available
->>>>>>> 63793d0d
 from app.main import app
 
 # This is the entry point for Gunicorn
