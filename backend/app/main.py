"""
Haven AI - Backend API
FastAPI application serving pre-computed CV results and trial data
"""

from fastapi import FastAPI, WebSocket, WebSocketDisconnect
from fastapi.middleware.cors import CORSMiddleware
from pydantic import BaseModel
import json
from pathlib import Path
import os
from app.websocket import manager, process_frame_fast, process_frame_metrics
from app.supabase_client import supabase, SUPABASE_URL
from app.monitoring_protocols import get_all_protocols, recommend_protocols as keyword_recommend
from app.infisical_config import get_secret, secret_manager
from app.monitoring_control import monitoring_manager, MonitoringLevel
from app.patient_guardian_agent import patient_guardian
from app.rooms import (
    get_all_floors,
    get_all_rooms_with_patients,
    assign_patient_to_room,
    unassign_patient_from_room,
    get_patient_current_room,
    sync_room_from_smplrspace,
    Floor,
    AssignPatientRequest,
    UnassignPatientRequest
)

# Try to import anthropic for LLM recommendations
try:
    import anthropic
    ANTHROPIC_API_KEY = get_secret("ANTHROPIC_API_KEY")
    anthropic_client = anthropic.Anthropic(
        api_key=ANTHROPIC_API_KEY) if ANTHROPIC_API_KEY else None
    if anthropic_client:
        print("✅ Anthropic client initialized")
except ImportError:
    anthropic_client = None
    print("⚠️  Anthropic library not installed. LLM recommendations will use keyword matching.")

app = FastAPI(
    title="Haven",
    description="Real-time patient monitoring and floor plan management for clinical trials",
    version="1.0.0"
)

# CORS for frontend - allows browser WebSocket connections from production and localhost
app.add_middleware(
    CORSMiddleware,
    allow_origins=[
        "https://use-haven.vercel.app",  # Production frontend
        "http://localhost:3000",          # Local development
        "http://localhost:3001",          # Alternative local port
        "http://localhost:3002",          # Alternative local port
    ],
    allow_credentials=True,
    allow_methods=["*"],
    allow_headers=["*"],
)

# Data directory
DATA_DIR = Path(__file__).parent.parent / "data"

# Load pre-computed CV results
cv_results = {}
cv_file = DATA_DIR / "precomputed_cv.json"
if cv_file.exists():
    with open(cv_file, "r") as f:
        cv_results = json.load(f)
else:
    print("⚠️  Warning: precomputed_cv.json not found. Run scripts/precompute_cv.py first!")

# Load patient data
patients = []
patients_file = DATA_DIR / "patients.json"
if patients_file.exists():
    with open(patients_file, "r") as f:
        patients = json.load(f)
else:
    print("⚠️  Warning: patients.json not found. Run scripts/generate_patients.py first!")

# Load trial protocol
trial_protocol = {}
protocol_file = DATA_DIR / "nct04649359.json"
if protocol_file.exists():
    with open(protocol_file, "r") as f:
        trial_protocol = json.load(f)
else:
    print("⚠️  Warning: nct04649359.json not found. Run scripts/pull_trial_data.py first!")

# Print secret manager status after all imports


@app.on_event("startup")
async def startup_event():
    """Print configuration status on startup"""
    secret_manager.print_status()

    # Print service status
    print("🏥 Haven Backend Services:")
    print(
        f"   • Supabase: {'✅ Connected' if supabase else '❌ Not configured'}")
    print(
        f"   • Anthropic AI: {'✅ Enabled' if anthropic_client else '⚠️  Disabled (using keyword matching)'}")
    print(f"   • CV Data: {'✅ Loaded' if cv_results else '⚠️  Not loaded'}")
    print(
        f"   • Patients (local): {'✅ Loaded (' + str(len(patients)) + ')' if patients else '⚠️  Not loaded'}")
    print(
        f"   • Trial Protocol: {'✅ Loaded' if trial_protocol else '⚠️  Not loaded'}")
    print("\n✅ Haven ready!\n")

# In-memory alert storage
alerts = []


@app.get("/")
async def root():
    """Root endpoint"""
    return {
        "name": "Haven AI",
        "version": "1.0.0",
        "status": "running",
        "docs": "/docs"
    }


@app.get("/health")
async def health_check():
    """Health check endpoint"""
    return {
        "status": "healthy",
        "cv_results_loaded": len(cv_results) > 0,
        "patients_loaded": len(patients) > 0,
        "trial_protocol_loaded": len(trial_protocol) > 0
    }


# ============================================================================
# Twilio SMS Alerts
# ============================================================================

class SMSAlertRequest(BaseModel):
    phone_number: str
    message: str


@app.post("/alerts/trigger")
async def trigger_sms_alert(request: SMSAlertRequest):
    """
    Send SMS alert via Vonage (Nexmo)
    For MVP: Manual alerts from dashboard
    Future: Automatically triggered by AI agent
    
    No A2P registration needed - works immediately for global numbers
    """
    try:
<<<<<<< HEAD
        # Get Twilio credentials from secrets
        TWILIO_ACCOUNT_SID = get_secret("TWILIO_ACCOUNT_SID")
        TWILIO_AUTH_TOKEN = get_secret("TWILIO_AUTH_TOKEN")
        TWILIO_PHONE_NUMBER = get_secret("TWILIO_PHONE_NUMBER")

        if not all([TWILIO_ACCOUNT_SID, TWILIO_AUTH_TOKEN, TWILIO_PHONE_NUMBER]):
=======
        # Get Vonage credentials from secrets
        VONAGE_API_KEY = get_secret("VONAGE_API_KEY")
        VONAGE_API_SECRET = get_secret("VONAGE_API_SECRET")
        
        if not all([VONAGE_API_KEY, VONAGE_API_SECRET]):
            # Mock mode for demos without credentials
            print(f"⚠️  Vonage not configured - mock sending SMS to {request.phone_number}")
            print(f"   Message: {request.message}")
>>>>>>> 62cc47ae
            return {
                "status": "success",
                "message": "Alert sent (mock mode - Vonage not configured)",
                "mock_sent": True,
                "to": request.phone_number
            }
<<<<<<< HEAD

        # Import Twilio client
        from twilio.rest import Client

        client = Client(TWILIO_ACCOUNT_SID, TWILIO_AUTH_TOKEN)

        # Send SMS
        message = client.messages.create(
            body=f"[Haven Alert] {request.message}",
            from_=TWILIO_PHONE_NUMBER,
            to=request.phone_number
        )

        print(f"✅ SMS sent to {request.phone_number}: {message.sid}")

=======
        
        # Import Vonage client (v4+ API)
        from vonage import Auth, Vonage
        from vonage_sms import SmsMessage
        
        # Create auth and client
        auth = Auth(api_key=VONAGE_API_KEY, api_secret=VONAGE_API_SECRET)
        client = Vonage(auth=auth)
        
        # Create and send SMS message (v4 API)
        # Use your Vonage phone number as sender for U.S. SMS compliance
        message = SmsMessage(
            to=request.phone_number,
            from_="12178020876",  # Your Vonage number (supports SMS, Voice & MMS)
            text=f"[Haven Alert] {request.message}"
        )
        response_obj = client.sms.send(message)
        
        # Check response status (v4 API uses underscores, not hyphens)
        first_message = response_obj.messages[0]
        if first_message.status == "0":
            print(f"✅ SMS sent to {request.phone_number}: {first_message.message_id}")
            
            return {
                "status": "success",
                "message": "Alert sent successfully",
                "message_id": first_message.message_id,
                "to": request.phone_number,
                "remaining_balance": first_message.remaining_balance,
                "price": first_message.message_price
            }
        else:
            # Status != "0" means error
            error_msg = f"Vonage error (status {first_message.status})"
            print(f"❌ Vonage SMS failed: {error_msg}")
            return {
                "status": "error",
                "message": f"SMS failed: {error_msg}"
            }
        
    except ImportError:
        # Vonage not installed - return mock success
        print(f"⚠️  Vonage library not installed - mock sending SMS to {request.phone_number}")
>>>>>>> 62cc47ae
        return {
            "status": "success",
            "message": "Alert sent (mock mode - Vonage not installed)",
            "mock_sent": True,
            "to": request.phone_number
        }
<<<<<<< HEAD

    except ImportError:
        # Twilio not installed - return mock success
        print(
            f"⚠️ Twilio not installed - mock sending SMS to {request.phone_number}")
=======
    except Exception as e:
        print(f"❌ Failed to send SMS: {e}")
        return {
            "status": "error",
            "message": f"Failed to send alert: {str(e)}"
        }


@app.post("/alerts/call")
async def trigger_voice_alert(request: SMSAlertRequest):
    """
    Make voice call with TTS alert via Vonage
    No 10DLC registration required - works immediately!
    
    Voice calls bypass SMS carrier restrictions
    """
    try:
        # Get Vonage credentials from secrets
        VONAGE_API_KEY = get_secret("VONAGE_API_KEY")
        VONAGE_API_SECRET = get_secret("VONAGE_API_SECRET")
        VONAGE_APPLICATION_ID = get_secret("VONAGE_APPLICATION_ID")
        
        if not all([VONAGE_API_KEY, VONAGE_API_SECRET]):
            # Mock mode for demos without credentials
            print(f"⚠️  Vonage not configured - mock calling {request.phone_number}")
            print(f"   Message: {request.message}")
            return {
                "status": "success",
                "message": "Voice call placed (mock mode - Vonage Voice not configured)",
                "mock_sent": True,
                "to": request.phone_number,
                "note": "Voice API requires Vonage Application setup - see dashboard"
            }
        
        # Import Vonage client (v4+ API)
        from vonage import Auth, Vonage
        
        # Create auth and client
        auth = Auth(api_key=VONAGE_API_KEY, api_secret=VONAGE_API_SECRET)
        client = Vonage(auth=auth)
        
        # Create voice call with TTS
        # NCCO = Nexmo Call Control Objects
        ncco = [
            {
                "action": "talk",
                "text": f"This is an urgent alert from Haven AI. {request.message}. I repeat: {request.message}. Please check the dashboard immediately.",
                "voiceName": "Amy",  # US English female voice
                "bargeIn": False  # Don't allow user to interrupt
            }
        ]
        
        # Remove '+' from phone numbers for Voice API
        to_number = request.phone_number.replace("+", "").replace("-", "").replace(" ", "")
        
        response = client.voice.create_call({
            "to": [{"type": "phone", "number": to_number}],
            "from_": {"type": "phone", "number": "12178020876"},  # Your Vonage number
            "ncco": ncco
        })
        
        print(f"✅ Voice call placed to {request.phone_number}: {response.get('uuid')}")
        
        return {
            "status": "success",
            "message": "Voice call placed successfully",
            "call_uuid": response.get("uuid"),
            "to": request.phone_number,
            "type": "voice"
        }
        
    except ImportError:
        # Vonage not installed - return mock success
        print(f"⚠️  Vonage library not installed - mock calling {request.phone_number}")
>>>>>>> 62cc47ae
        return {
            "status": "success",
            "message": "Voice call placed (mock mode - Vonage not installed)",
            "mock_sent": True,
            "to": request.phone_number
        }
    except Exception as e:
        print(f"❌ Failed to place voice call: {e}")
        return {
            "status": "error",
            "message": f"Failed to place call: {str(e)}"
        }


@app.get("/smplrspace/config")
async def get_smplrspace_config():
    """
    Get Smplrspace configuration (credentials)
    This keeps sensitive tokens on the backend instead of frontend
    """
    return {
        "organizationId": get_secret("SMPLR_ORG_ID") or os.getenv("SMPLR_ORG_ID"),
        "clientToken": get_secret("SMPLR_CLIENT_TOKEN") or os.getenv("SMPLR_CLIENT_TOKEN"),
        "spaceId": get_secret("SMPLR_SPACE_ID") or os.getenv("SMPLR_SPACE_ID"),
    }


@app.get("/patients")
async def get_patients():
    """Get list of all patients (first 47) - LEGACY"""
    return patients[:47]


@app.get("/patient/{patient_id}")
async def get_patient(patient_id: int):
    """Get single patient details - LEGACY"""
    for patient in patients:
        if patient["id"] == patient_id:
            return patient
    return {"error": "Patient not found"}


@app.get("/patients/search")
async def search_patients(q: str = ""):
    """
    Search patients by name from Supabase

    Args:
        q: Search query string

    Returns:
        List of patients matching the search query
    """
    if not supabase:
        print("⚠️ Supabase not configured - returning empty patient list")
        return []

    try:
        if q:
            # Search by name (case-insensitive)
            print(f"🔍 Searching patients with query: '{q}'")
            response = supabase.table("patients") \
                .select("*") \
                .ilike("name", f"%{q}%") \
                .order("name") \
                .execute()
        else:
            # Return all patients if no search query
            print("📋 Fetching all patients")
            response = supabase.table("patients") \
                .select("*") \
                .order("name") \
                .limit(50) \
                .execute()

        result_count = len(response.data) if response.data else 0
        print(f"✅ Found {result_count} patients")

        # Filter to active patients if enrollment_status field exists, otherwise return all
        if response.data:
            # Only filter by enrollment_status if the field exists and has a value
            filtered_data = [
                p for p in response.data
                if p.get('enrollment_status') in ['active', None] or 'enrollment_status' not in p
            ]
            print(
                f"📊 After enrollment_status filter: {len(filtered_data)} patients")
            return filtered_data
        return []
    except Exception as e:
        print(f"❌ Error searching patients: {e}")
        import traceback
        traceback.print_exc()
        return []


@app.get("/patients/debug")
async def debug_patients():
    """Diagnostic endpoint to check patient database status"""
    if not supabase:
        return {
            "status": "error",
            "message": "Supabase not configured",
            "supabase_url_present": bool(SUPABASE_URL),
            "patients": []
        }

    try:
        # Get all patients (no filter)
        all_response = supabase.table(
            "patients").select("*").limit(10).execute()

        # Get active patients
        active_response = supabase.table("patients") \
            .select("*") \
            .eq("enrollment_status", "active") \
            .limit(10) \
            .execute()

        return {
            "status": "success",
            "supabase_url": SUPABASE_URL[:30] + "..." if SUPABASE_URL else None,
            "total_patients": len(all_response.data) if all_response.data else 0,
            "active_patients": len(active_response.data) if active_response.data else 0,
            "sample_patients": all_response.data[:3] if all_response.data else [],
            "sample_active": active_response.data[:3] if active_response.data else []
        }
    except Exception as e:
        return {
            "status": "error",
            "message": str(e),
            "error_type": type(e).__name__
        }


@app.get("/patients/by-id/{patient_id}")
async def get_patient_by_id(patient_id: str):
    """
    Get single patient by patient_id (e.g., P-001)

    Args:
        patient_id: Patient ID string (e.g., "P-001")

    Returns:
        Patient details
    """
    if not supabase:
        return {"error": "Supabase not configured"}

    try:
        response = supabase.table("patients") \
            .select("*") \
            .eq("patient_id", patient_id) \
            .single() \
            .execute()

        return response.data
    except Exception as e:
        print(f"❌ Error fetching patient {patient_id}: {e}")
        return {"error": str(e)}


@app.get("/cv-data/{patient_id}/{timestamp}")
async def get_cv_data(patient_id: int, timestamp: str):
    """
    Get pre-computed CV data for patient at specific timestamp

    Args:
        patient_id: Patient ID (1-6)
        timestamp: Video timestamp in seconds (e.g., "120.5")

    Returns:
        CV metrics: crs_score, heart_rate, respiratory_rate, etc.
    """
    patient_key = f"patient-{patient_id}"

    if patient_key not in cv_results:
        return {"error": "Patient not found", "crs_score": 0.0, "heart_rate": 75, "respiratory_rate": 14}

    patient_data = cv_results[patient_key]

    # Find closest timestamp
    try:
        timestamp_float = float(timestamp)
        available_times = [float(t) for t in patient_data.keys()]
        closest_time = min(
            available_times, key=lambda t: abs(t - timestamp_float))
        closest_time_str = str(closest_time) if closest_time == int(
            closest_time) else f"{closest_time:.1f}"

        data = patient_data.get(
            closest_time_str, patient_data.get(str(int(closest_time))))

        # If alert, store it
        if data and data.get("alert"):
            alert = {
                "patient_id": patient_id,
                "timestamp": timestamp,
                "crs_score": data["crs_score"],
                "heart_rate": data["heart_rate"],
                "message": f"CRS Grade 2 detected - Patient #{patient_id}",
                "severity": "high"
            }
            # Only add if not already in alerts
            if not any(a["patient_id"] == patient_id and abs(float(a["timestamp"]) - timestamp_float) < 5 for a in alerts):
                alerts.append(alert)

        return data if data else {"error": "No data for timestamp"}

    except (ValueError, KeyError) as e:
        return {"error": str(e), "crs_score": 0.0, "heart_rate": 75, "respiratory_rate": 14}


@app.get("/alerts")
async def get_alerts():
    """Get all active alerts"""
    return alerts


@app.delete("/alerts")
async def clear_alerts():
    """Clear all alerts"""
    global alerts
    alerts = []
    return {"message": "Alerts cleared"}


@app.get("/trial-protocol")
async def get_trial_protocol():
    """Get NCT04649359 trial protocol information"""
    if trial_protocol:
        return trial_protocol

    # Fallback data if file not loaded
    return {
        "nct_id": "NCT04649359",
        "title": "Linvoseltamab in Relapsed/Refractory Multiple Myeloma",
        "sponsor": "Regeneron Pharmaceuticals",
        "phase": "Phase 2/3",
        "enrollment_target": 150,
        "enrollment_actual": 47,
        "drug": "Linvoseltamab (BCMA × CD3 bispecific antibody)",
        "indication": "Relapsed/Refractory Multiple Myeloma",
        "crs_criteria": {
            "grade_1": "Fever only (≥38°C)",
            "grade_2": "Fever + hypotension OR hypoxia",
            "grade_3": "Grade 2 + organ dysfunction",
            "grade_4": "Life-threatening"
        },
        "monitoring_protocol": {
            "infusion": "48-hour hospitalization",
            "follow_up": "7-day home surveillance",
            "vital_signs": "Every 2 hours during infusion"
        }
    }


@app.get("/roi-calculation")
async def calculate_roi():
    """Calculate ROI metrics for Haven"""
    return {
        "patients": 47,
        "manual_monitoring_cost_per_day": 18800,
        "ai_monitoring_cost_per_day": 1250,
        "daily_savings": 17550,
        "monthly_savings": 526500,
        "trial_duration_months": 10,
        "total_savings": 5265000,
        "enrollment_speedup_months": 3,
        "enrollment_speedup_value": 24000000,
        "total_value": 29265000
    }


@app.get("/stats")
async def get_stats():
    """Get dashboard statistics"""
    return {
        "patients_monitored": 47,
        "active_alerts": len(alerts),
        "daily_cost_savings": 17550,
        "crs_events_detected": len([a for a in alerts if "CRS" in a.get("message", "")]),
        "time_savings_percent": 75,
        "lives_saved": 2  # Based on early detection
    }


@app.get("/streams/active")
async def get_active_streams():
    """
    Get list of patient IDs currently streaming

    Returns:
        {
            "active_streams": ["P-001", "P-003"],
            "count": 2
        }
    """
    active_patient_ids = list(manager.streamers.keys())
    return {
        "active_streams": active_patient_ids,
        "count": len(active_patient_ids)
    }


@app.get("/monitoring/protocols")
async def get_monitoring_protocols():
    """
    Get all available monitoring protocols

    Returns:
        {
            "CRS": {...},
            "SEIZURE": {...}
        }
    """
    return get_all_protocols()


class MonitoringRecommendationRequest(BaseModel):
    patient_id: str
    name: str
    age: int
    gender: str
    condition: str


@app.post("/monitoring/recommend")
async def recommend_monitoring(request: MonitoringRecommendationRequest):
    """
    Get AI-recommended monitoring protocols based on patient information

    Args:
        request: Patient information

    Returns:
        {
            "recommended": ["CRS", "SEIZURE"],
            "reasoning": "Patient has multiple myeloma...",
            "method": "llm" | "keyword"
        }
    """
    if anthropic_client:
        # Use LLM for intelligent recommendations
        try:
            protocols = get_all_protocols()
            protocol_descriptions = "\n".join([
                f"- {name}: {config['label']} - {config['description']}"
                for name, config in protocols.items()
            ])

            message = anthropic_client.messages.create(
                model="claude-3-5-sonnet-20241022",
                max_tokens=500,
                messages=[{
                    "role": "user",
                    "content": f"""You are a clinical trial safety AI assistant. Based on the patient information below, recommend which monitoring protocols should be activated.

Patient Information:
- Name: {request.name}
- Age: {request.age}
- Gender: {request.gender}
- Condition: {request.condition}

Available Monitoring Protocols:
{protocol_descriptions}

Respond in JSON format with:
{{
  "recommended": ["PROTOCOL1", "PROTOCOL2"],
  "reasoning": "Brief explanation of why these protocols are recommended"
}}

Only recommend protocols that are clearly relevant based on the patient's condition. If no protocols are clearly relevant, return an empty list."""
                }]
            )

            # Parse Claude's response
            response_text = message.content[0].text
            # Extract JSON from response
            import re
            json_match = re.search(r'\{[\s\S]*\}', response_text)
            if json_match:
                result = json.loads(json_match.group())
                return {
                    "recommended": result.get("recommended", []),
                    "reasoning": result.get("reasoning", ""),
                    "method": "llm"
                }
            else:
                # Fallback to keyword matching
                raise ValueError("Could not parse LLM response")

        except Exception as e:
            print(
                f"LLM recommendation error: {e}, falling back to keyword matching")
            # Fall through to keyword matching

    # Keyword-based fallback
    recommended = keyword_recommend(request.condition)
    return {
        "recommended": recommended,
        "reasoning": f"Keyword matching detected relevant terms in patient condition: {request.condition}",
        "method": "keyword"
    }


@app.get("/floors")
async def get_floors():
    """
    Get all floor definitions

    Returns:
        List of floor definitions with Smplrspace references
    """
    return get_all_floors()


@app.get("/rooms")
async def get_rooms(floor_id: str = None):
    """
    Get all rooms with their current patient assignments
    Optionally filter by floor_id

    Args:
        floor_id: Optional floor ID to filter rooms

    Returns:
        List of rooms with optional patient information
    """
    return get_all_rooms_with_patients(floor_id)


@app.get("/rooms/assignments")
async def get_room_assignments():
    """
    DEPRECATED: Use /rooms instead
    Get all rooms with their current patient assignments

    Returns:
        List of rooms with optional patient information
    """
    return get_all_rooms_with_patients()


@app.post("/rooms/assign-patient")
async def assign_patient(request: AssignPatientRequest):
    """
    Assign a patient to a room

    Args:
        request: Room ID, patient ID, and optional notes

    Returns:
        Patient-room assignment record
    """
    try:
        return assign_patient_to_room(
            room_id=request.room_id,
            patient_id=request.patient_id,
            notes=request.notes
        )
    except Exception as e:
        return {"error": str(e)}


@app.delete("/rooms/unassign-patient/{room_id}")
async def unassign_patient(room_id: str, patient_id: str = None):
    """
    Remove patient from a room

    Args:
        room_id: Room identifier
        patient_id: Optional patient ID to remove specific patient

    Returns:
        Success message
    """
    try:
        return unassign_patient_from_room(room_id, patient_id)
    except Exception as e:
        return {"error": str(e)}


@app.get("/patients/{patient_id}/room")
async def get_patient_room(patient_id: str):
    """
    Get the current room assignment for a patient

    Args:
        patient_id: Patient identifier

    Returns:
        Room info if assigned, None otherwise
    """
    try:
        room = get_patient_current_room(patient_id)
        if room:
            return room
        return {"message": "Patient not assigned to any room"}
    except Exception as e:
        return {"error": str(e)}


class SyncRoomsRequest(BaseModel):
    rooms: list
    floor_id: str = 'floor-1'


@app.post("/rooms/sync-from-smplrspace")
async def sync_rooms_from_smplrspace(request: SyncRoomsRequest):
    """
    Sync rooms from Smplrspace automatic room detection

    Args:
        request: { rooms: [...], floor_id: 'floor-1' } from smplrClient.getRoomsOnLevel()

    Returns:
        { synced_count: number, rooms: [...] }
    """
    try:
        synced_rooms = []
        for room_item in request.rooms:
            room = sync_room_from_smplrspace(room_item, request.floor_id)
            synced_rooms.append(room)

        print(
            f"✅ Synced {len(synced_rooms)} rooms to floor {request.floor_id}")
        return {
            "synced_count": len(synced_rooms),
            "rooms": synced_rooms,
            "floor_id": request.floor_id
        }
    except Exception as e:
        return {"error": str(e)}


# ============================================================================
# MCP-Inspired Agent Monitoring Control Tools
# ============================================================================

@app.get("/monitoring/config/{patient_id}")
async def get_monitoring_config(patient_id: str):
    """Get current monitoring configuration for a patient"""
    config = monitoring_manager.get_config(patient_id)
    return config.to_dict()


@app.get("/monitoring/configs")
async def get_all_monitoring_configs():
    """Get all patient monitoring configurations"""
    return monitoring_manager.get_all_configs()


@app.post("/monitoring/baseline/{patient_id}")
async def set_baseline_monitoring(patient_id: str, reason: str = "Manual activation"):
    """Agent tool: Set patient to baseline monitoring"""
    config = monitoring_manager.set_baseline_monitoring(patient_id, reason)

    # Broadcast state change to dashboard
    await manager.broadcast_frame({
        "type": "monitoring_state_change",
        "patient_id": patient_id,
        "level": "BASELINE",
        "reason": reason,
        "enabled_metrics": config.enabled_metrics
    })

    return {"status": "success", "config": config.to_dict()}


@app.post("/monitoring/enhanced/{patient_id}")
async def set_enhanced_monitoring(
    patient_id: str,
    duration_minutes: int = 15,
    reason: str = "Agent detected concerning metrics"
):
    """Agent tool: Activate enhanced monitoring (tremor, attention tracking)"""
    config = monitoring_manager.set_enhanced_monitoring(
        patient_id, duration_minutes, reason)

    # Broadcast state change to dashboard
    await manager.broadcast_frame({
        "type": "monitoring_state_change",
        "patient_id": patient_id,
        "level": "ENHANCED",
        "reason": reason,
        "duration_minutes": duration_minutes,
        "enabled_metrics": config.enabled_metrics,
        "expires_at": config.expires_at.isoformat() if config.expires_at else None
    })

    # Also send an alert notification
    await manager.broadcast_frame({
        "type": "agent_alert",
        "patient_id": patient_id,
        "severity": "MONITORING",
        "message": f"Enhanced monitoring activated for {duration_minutes} minutes",
        "reasoning": reason,
        "actions": [
            f"Monitoring: {', '.join(config.enabled_metrics)}",
            f"Duration: {duration_minutes} minutes",
            "Will auto-return to baseline if stable"
        ]
    })

    return {"status": "success", "config": config.to_dict()}


@app.post("/monitoring/critical/{patient_id}")
async def set_critical_monitoring(patient_id: str, reason: str = "Critical condition detected"):
    """Agent tool: Activate critical monitoring protocol"""
    config = monitoring_manager.set_critical_monitoring(patient_id, reason)

    # Broadcast state change to dashboard
    await manager.broadcast_frame({
        "type": "monitoring_state_change",
        "patient_id": patient_id,
        "level": "CRITICAL",
        "reason": reason,
        "enabled_metrics": config.enabled_metrics
    })

    return {"status": "success", "config": config.to_dict()}


@app.post("/monitoring/enable-metric/{patient_id}")
async def enable_metric(patient_id: str, metric: str):
    """Agent tool: Enable a specific metric for monitoring"""
    config = monitoring_manager.enable_metric(patient_id, metric)
    return {"status": "success", "config": config.to_dict()}


@app.post("/monitoring/disable-metric/{patient_id}")
async def disable_metric(patient_id: str, metric: str):
    """Agent tool: Disable a specific metric"""
    config = monitoring_manager.disable_metric(patient_id, metric)
    return {"status": "success", "config": config.to_dict()}


@app.post("/monitoring/frequency/{patient_id}")
async def set_monitoring_frequency(patient_id: str, seconds: int):
    """Agent tool: Change monitoring frequency"""
    config = monitoring_manager.set_frequency(patient_id, seconds)
    return {"status": "success", "config": config.to_dict()}


# ============================================================================
# Patient Guardian Agent Endpoints
# ============================================================================

class PatientBaseline(BaseModel):
    patient_id: str
    heart_rate: int = 75
    respiratory_rate: int = 14
    crs_score: float = 0.0


@app.post("/agent/set-baseline")
async def set_patient_baseline(baseline: PatientBaseline):
    """Set baseline vitals for a patient (used by agent for deviation calculations)"""
    patient_guardian.set_baseline(
        patient_id=baseline.patient_id,
        baseline={
            "heart_rate": baseline.heart_rate,
            "respiratory_rate": baseline.respiratory_rate,
            "crs_score": baseline.crs_score
        }
    )
    return {
        "status": "success",
        "patient_id": baseline.patient_id,
        "baseline": {
            "heart_rate": baseline.heart_rate,
            "respiratory_rate": baseline.respiratory_rate,
            "crs_score": baseline.crs_score
        }
    }


@app.get("/agent/alert-history/{patient_id}")
async def get_alert_history(patient_id: str):
    """Get agent alert history for a patient"""
    history = patient_guardian.alert_history.get(patient_id, [])
    return {
        "patient_id": patient_id,
        "alerts": history,
        "count": len(history)
    }


@app.post("/agent/analyze/{patient_id}")
async def trigger_agent_analysis(patient_id: str):
    """
    Manually trigger agent analysis (for testing/demo)
    Uses the most recent metrics from CV processing
    """
    # This would be called by demo scenarios to force agent analysis
    return {
        "status": "success",
        "message": "Agent analysis will occur on next metric calculation",
        "patient_id": patient_id
    }


# ============================================================================
# WebSocket Endpoints
# ============================================================================
@app.websocket("/ws/stream/{patient_id}")
async def websocket_stream(websocket: WebSocket, patient_id: str):
    """WebSocket endpoint for patient-specific streaming"""

    supabase_warning = None
    print(f"🎯 Incoming WebSocket connection for patient {patient_id}")

    # Accept connection immediately so client receives deterministic feedback
    await websocket.accept()
    print(f"✅ WebSocket connection accepted for patient {patient_id}")

    # Verify patient exists in Supabase (non-blocking for client)
    if supabase:
        try:
            patient = supabase.table("patients") \
                .select("*") \
                .eq("patient_id", patient_id) \
                .single() \
                .execute()

            if not patient.data:
                supabase_warning = f"Patient {patient_id} not found in Supabase. Allowing connection."
                print(f"⚠️ {supabase_warning}")
        except Exception as e:
            supabase_warning = f"Database error verifying patient {patient_id}: {e}"
            print(f"⚠️ {supabase_warning}")

    # Check if patient is already streaming (after accept so we can notify client)
    if patient_id in manager.streamers:
        print(
            f"❌ Connection rejected: Patient {patient_id} already has an active stream")
        await websocket.send_json({
            "type": "error",
            "message": "This patient already has an active stream. Please stop the other stream before starting a new one."
        })
        await websocket.close(
            code=4090,
            reason="This patient already has an active stream. Please stop the other stream before starting a new one."
        )
        return

    # Wait for initial handshake with monitoring conditions
    try:
        print(f"⏳ Waiting for handshake from patient {patient_id}...")
        initial_data = await websocket.receive_json()
        print(f"📨 Received handshake data: {initial_data}")

        monitoring_conditions = initial_data.get("monitoring_conditions", [])
        print(
            f"📋 Registering streamer for patient {patient_id} with conditions: {monitoring_conditions}")

        manager.register_streamer(patient_id, websocket, monitoring_conditions)
        print(f"✅ Streamer registered successfully for patient {patient_id}")
        print(
            f"📊 Total active streamers: {len(manager.streamers)} - {list(manager.streamers.keys())}")

        # Send acknowledgment
        await websocket.send_json({
            "type": "connected",
            "patient_id": patient_id,
            "monitoring_conditions": monitoring_conditions,
            "supabase_verified": supabase_warning is None,
            "warning": supabase_warning
        })
        print(f"📤 Sent acknowledgment to patient {patient_id}")
    except Exception as e:
        print(f"❌ Handshake error for patient {patient_id}: {e}")
        import traceback
        traceback.print_exc()
        manager.register_streamer(patient_id, websocket, [])
        print(f"✅ Registered streamer with empty conditions as fallback")

    try:
        frame_count = 0

        while True:
            data = await websocket.receive_json()
            frame_count += 1

            if data.get("type") == "frame":
                raw_frame = data.get("frame")

                # Step 1: IMMEDIATE PASSTHROUGH - Send raw frame to viewers instantly (30 FPS, no lag)
                await manager.broadcast_frame({
                    "type": "live_frame",
                    "patient_id": patient_id,
                    "data": {
                        "frame": raw_frame
                    }
                })

                # Step 2: QUEUE FOR PROCESSING - Worker thread will handle CV processing
                # Queue every 3rd frame (10 FPS) for better performance on limited CPU
                if frame_count % 3 == 0:
                    manager.queue_frame_for_processing(
                        patient_id, raw_frame, frame_count)

    except WebSocketDisconnect:
        print(f"❌ Patient {patient_id} stream disconnected")
    except Exception as e:
        print(f"❌ Stream error for patient {patient_id}: {e}")
    finally:
        manager.unregister_streamer(patient_id)


@app.websocket("/ws/view")
async def websocket_view(websocket: WebSocket):
    """WebSocket endpoint for dashboard viewing"""
    await websocket.accept()
    manager.viewers.append(websocket)
    print(f"✅ Viewer connected. Total: {len(manager.viewers)}")

    try:
        import asyncio
        while True:
            await asyncio.sleep(1)
    except WebSocketDisconnect:
        print("Viewer disconnected")
    finally:
        manager.disconnect(websocket)


if __name__ == "__main__":
    import uvicorn
    uvicorn.run(app, host="0.0.0.0", port=8000)<|MERGE_RESOLUTION|>--- conflicted
+++ resolved
@@ -155,14 +155,6 @@
     No A2P registration needed - works immediately for global numbers
     """
     try:
-<<<<<<< HEAD
-        # Get Twilio credentials from secrets
-        TWILIO_ACCOUNT_SID = get_secret("TWILIO_ACCOUNT_SID")
-        TWILIO_AUTH_TOKEN = get_secret("TWILIO_AUTH_TOKEN")
-        TWILIO_PHONE_NUMBER = get_secret("TWILIO_PHONE_NUMBER")
-
-        if not all([TWILIO_ACCOUNT_SID, TWILIO_AUTH_TOKEN, TWILIO_PHONE_NUMBER]):
-=======
         # Get Vonage credentials from secrets
         VONAGE_API_KEY = get_secret("VONAGE_API_KEY")
         VONAGE_API_SECRET = get_secret("VONAGE_API_SECRET")
@@ -171,30 +163,12 @@
             # Mock mode for demos without credentials
             print(f"⚠️  Vonage not configured - mock sending SMS to {request.phone_number}")
             print(f"   Message: {request.message}")
->>>>>>> 62cc47ae
             return {
                 "status": "success",
                 "message": "Alert sent (mock mode - Vonage not configured)",
                 "mock_sent": True,
                 "to": request.phone_number
             }
-<<<<<<< HEAD
-
-        # Import Twilio client
-        from twilio.rest import Client
-
-        client = Client(TWILIO_ACCOUNT_SID, TWILIO_AUTH_TOKEN)
-
-        # Send SMS
-        message = client.messages.create(
-            body=f"[Haven Alert] {request.message}",
-            from_=TWILIO_PHONE_NUMBER,
-            to=request.phone_number
-        )
-
-        print(f"✅ SMS sent to {request.phone_number}: {message.sid}")
-
-=======
         
         # Import Vonage client (v4+ API)
         from vonage import Auth, Vonage
@@ -238,20 +212,12 @@
     except ImportError:
         # Vonage not installed - return mock success
         print(f"⚠️  Vonage library not installed - mock sending SMS to {request.phone_number}")
->>>>>>> 62cc47ae
         return {
             "status": "success",
             "message": "Alert sent (mock mode - Vonage not installed)",
             "mock_sent": True,
             "to": request.phone_number
         }
-<<<<<<< HEAD
-
-    except ImportError:
-        # Twilio not installed - return mock success
-        print(
-            f"⚠️ Twilio not installed - mock sending SMS to {request.phone_number}")
-=======
     except Exception as e:
         print(f"❌ Failed to send SMS: {e}")
         return {
@@ -326,7 +292,6 @@
     except ImportError:
         # Vonage not installed - return mock success
         print(f"⚠️  Vonage library not installed - mock calling {request.phone_number}")
->>>>>>> 62cc47ae
         return {
             "status": "success",
             "message": "Voice call placed (mock mode - Vonage not installed)",
