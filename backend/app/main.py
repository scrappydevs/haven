--- conflicted
+++ resolved
@@ -1530,7 +1530,6 @@
                         "tool_use_id": content_block.id,
                         "content": json.dumps(tool_result)
                     })
-<<<<<<< HEAD
             
             print(f"\n📊 Tool execution summary:")
             for log in tool_call_log:
@@ -1547,9 +1546,6 @@
 If tool says room is empty, it IS empty RIGHT NOW.
 Previous tool calls may have changed the state - ONLY trust the latest tool results."""
             
-=======
-
->>>>>>> e260e1c8
             # Continue conversation with tool results
             anthropic_messages.append({
                 "role": "assistant",
@@ -1587,7 +1583,6 @@
 
         # Save updated context
         await write_context(session_id, context)
-<<<<<<< HEAD
         
         # Check if any write operations were performed
         invalidate_cache = False
@@ -1613,8 +1608,6 @@
         print(f"   tool_calls: {len(tool_results)}")
         print(f"{'='*60}\n")
         
-=======
->>>>>>> e260e1c8
         return {
             "response": assistant_response,
             "model": "claude-haiku-4.5",
@@ -1673,12 +1666,7 @@
     """
     try:
         from app.pdf_generator import generate_patient_discharge_report, REPORTLAB_AVAILABLE, generate_simple_text_report
-<<<<<<< HEAD
         
-=======
-        from fastapi.responses import Response
-
->>>>>>> e260e1c8
         if not REPORTLAB_AVAILABLE:
             # Fallback to text report
             text_report = generate_simple_text_report(patient_id, room_id)
