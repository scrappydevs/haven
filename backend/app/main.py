--- conflicted
+++ resolved
@@ -251,7 +251,7 @@
         message = SmsMessage(
             to=request.phone_number,
             # Your Vonage number (supports SMS, Voice & MMS)
-            from_="14085948710",
+            from_="12178020876",
             text=f"[Haven Alert] {request.message}"
         )
         response_obj = client.sms.send(message)
@@ -305,16 +305,16 @@
     """
     try:
         from app.voice_call import voice_service
-        
+
         print("🧪 Testing emergency call system...")
-        
+
         # Make test call
         result = voice_service.make_emergency_call(
             patient_id="P-TEST-001",
             event_type="fall",
             details="Test call from dashboard"
         )
-        
+
         if result:
             return {
                 "status": "success",
@@ -328,7 +328,7 @@
                 "message": "Test call simulated (Vonage not configured)",
                 "note": "Check backend logs for details"
             }
-    
+
     except Exception as e:
         print(f"❌ Test call failed: {e}")
         import traceback
@@ -338,6 +338,7 @@
             "message": str(e)
         }
 
+
 @app.post("/alerts/call")
 async def trigger_voice_alert(request: SMSAlertRequest):
     """
@@ -346,10 +347,10 @@
     """
     try:
         from app.voice_call import voice_service
-        
+
         print(f"📞 Manual alert call requested to {request.phone_number}")
         print(f"   Message: {request.message}")
-        
+
         # Use the voice service (handles credentials, formatting, everything)
         call_result = voice_service.make_emergency_call(
             patient_id="MANUAL_ALERT",
@@ -357,7 +358,7 @@
             details=request.message,
             to_number=request.phone_number  # Pass the nurse's phone number
         )
-        
+
         if call_result:
             # Real call placed
             return {
@@ -377,59 +378,6 @@
                 "note": "Check backend logs for details"
             }
 
-<<<<<<< HEAD
-        # Convert escaped newlines to actual newlines in private key
-        private_key_formatted = VONAGE_PRIVATE_KEY.replace("\\n", "\n")
-
-        # Import Vonage client (v4+ API)
-        from vonage import Auth, Vonage
-
-        # Create auth with application credentials for Voice API
-        auth = Auth(
-            api_key=VONAGE_API_KEY,
-            api_secret=VONAGE_API_SECRET,
-            application_id=VONAGE_APPLICATION_ID,
-            private_key=private_key_formatted
-        )
-        client = Vonage(auth=auth)
-
-        # Create voice call with TTS
-        # NCCO = Nexmo Call Control Objects
-        ncco = [
-            {
-                "action": "talk",
-                "text": f"This is an urgent alert from Haven AI. {request.message}. I repeat: {request.message}. Please check the dashboard immediately.",
-                "voiceName": "Amy",  # US English female voice
-                "bargeIn": False  # Don't allow user to interrupt
-            }
-        ]
-
-        # Remove '+' from phone numbers for Voice API
-        to_number = request.phone_number.replace(
-            "+", "").replace("-", "").replace(" ", "")
-
-        response = client.voice.create_call({
-            "to": [{"type": "phone", "number": to_number}],
-            # Your Vonage number
-            "from_": {"type": "phone", "number": "14085948710"},
-            "ncco": ncco
-        })
-
-        # Extract call UUID from response object
-        call_uuid = response.uuid if hasattr(
-            response, 'uuid') else str(response)
-        print(f"✅ Voice call placed to {request.phone_number}: {call_uuid}")
-
-        return {
-            "status": "success",
-            "message": "Voice call placed successfully",
-            "call_uuid": call_uuid,
-            "to": request.phone_number,
-            "type": "voice"
-        }
-
-=======
->>>>>>> 23b0c684
     except ImportError:
         # Vonage not installed - return mock success
         print(
@@ -507,7 +455,7 @@
         # Channel-specific configuration
         if request.channel == "whatsapp":
             # WhatsApp Business number (Vonage sandbox)
-            message_data["from"] = "14085948710"
+            message_data["from"] = "12178020876"
             message_data["channel"] = "whatsapp"
         elif request.channel == "messenger":
             # Facebook Page ID (get from Vonage dashboard)
@@ -517,7 +465,7 @@
             message_data["from"] = "HavenAI"  # Viber Service ID
             message_data["channel"] = "viber_service"
         elif request.channel == "mms":
-            message_data["from"] = "14085948710"  # Your Vonage number
+            message_data["from"] = "12178020876"  # Your Vonage number
             message_data["channel"] = "mms"
         else:
             return {
@@ -728,10 +676,11 @@
     if not supabase:
         # Fallback to legacy data if Supabase not configured
         return patients[:47]
-    
+
     try:
         # Fetch all active patients from Supabase with all fields including photo_url
-        response = supabase.table("patients").select("*").eq("enrollment_status", "active").execute()
+        response = supabase.table("patients").select(
+            "*").eq("enrollment_status", "active").execute()
         return response.data or []
     except Exception as e:
         print(f"❌ Error fetching patients: {e}")
@@ -941,41 +890,45 @@
             "triggered_at", desc=True).limit(limit).execute()
 
         alerts_data = response.data or []
-        
+
         # Enrich alerts with patient and room names
         for alert in alerts_data:
             # Add patient name and room info
             if alert.get('patient_id'):
                 try:
                     # Get patient name
-                    patient = supabase.table("patients").select("name").eq("patient_id", alert['patient_id']).execute()
+                    patient = supabase.table("patients").select("name").eq(
+                        "patient_id", alert['patient_id']).execute()
                     if patient.data and len(patient.data) > 0:
                         alert['patient_name'] = patient.data[0]['name']
-                    
+
                     # Get room assignment for this patient
-                    room_assignment = supabase.table("patients_room").select("room_id").eq("patient_id", alert['patient_id']).execute()
+                    room_assignment = supabase.table("patients_room").select(
+                        "room_id").eq("patient_id", alert['patient_id']).execute()
                     if room_assignment.data and len(room_assignment.data) > 0:
                         assigned_room_id = room_assignment.data[0]['room_id']
                         # If alert doesn't have room_id, use patient's current room
                         if not alert.get('room_id'):
                             alert['room_id'] = assigned_room_id
-                        
+
                         # Get room name
-                        room = supabase.table("rooms").select("room_name").eq("room_id", assigned_room_id).execute()
+                        room = supabase.table("rooms").select("room_name").eq(
+                            "room_id", assigned_room_id).execute()
                         if room.data and len(room.data) > 0:
                             alert['room_name'] = room.data[0]['room_name']
                 except Exception as e:
                     print(f"Error enriching alert with patient/room data: {e}")
-            
+
             # If alert has room_id but no room_name yet
             if alert.get('room_id') and not alert.get('room_name'):
                 try:
-                    room = supabase.table("rooms").select("room_name").eq("room_id", alert['room_id']).execute()
+                    room = supabase.table("rooms").select("room_name").eq(
+                        "room_id", alert['room_id']).execute()
                     if room.data and len(room.data) > 0:
                         alert['room_name'] = room.data[0]['room_name']
                 except Exception as e:
                     print(f"Error fetching room name: {e}")
-        
+
         print(f"✅ Enriched {len(alerts_data)} alerts with patient/room data")
         return alerts_data
     except Exception as e:
@@ -993,7 +946,8 @@
         return {"error": "Database not configured"}
 
     try:
-        response = supabase.table("alerts").select("*").eq("id", alert_id).single().execute()
+        response = supabase.table("alerts").select(
+            "*").eq("id", alert_id).single().execute()
 
         if not response.data:
             return {"error": "Alert not found"}
@@ -1048,14 +1002,15 @@
 
         alert_data = result.data[0] if result.data else {}
         alert_id = alert_data.get("id")
-        
+
         # IMMEDIATE CALL for critical alerts (don't wait for database trigger)
         if severity == "critical" and alert_id:
-            print(f"🚨 CRITICAL ALERT {alert_id} - Calling nurse immediately...")
-            
+            print(
+                f"🚨 CRITICAL ALERT {alert_id} - Calling nurse immediately...")
+
             # Import voice service
             from app.voice_call import voice_service
-            
+
             # Make emergency call
             try:
                 call_result = voice_service.make_emergency_call(
@@ -1063,7 +1018,7 @@
                     event_type="critical_alert",
                     details=f"{title}: {description or ''}"
                 )
-                
+
                 if call_result:
                     print(f"✅ Emergency call placed for alert {alert_id}")
                     # Update alert metadata with call info
@@ -1081,7 +1036,7 @@
                         pass  # Don't fail if metadata update fails
             except Exception as call_error:
                 print(f"⚠️ Failed to make emergency call: {call_error}")
-        
+
         return alert_data
     except Exception as e:
         print(f"❌ Error creating alert: {e}")
@@ -1326,6 +1281,7 @@
         "reasoning": f"Keyword matching detected relevant terms in patient condition: {request.condition}",
         "method": "keyword"
     }
+
 
 @app.get("/floors")
 async def get_floors():
@@ -1857,7 +1813,8 @@
     # Accept connection IMMEDIATELY (before checking anything)
     # This prevents uvicorn from rejecting at protocol level
     await websocket.accept()
-    print(f"✅ WebSocket connection accepted IMMEDIATELY for patient {patient_id}")
+    print(
+        f"✅ WebSocket connection accepted IMMEDIATELY for patient {patient_id}")
 
     print(f"   Client: {websocket.client}")
     print(f"   Headers: {dict(websocket.headers)}")
@@ -1986,7 +1943,7 @@
                     if frame_count % 3 == 0:
                         manager.queue_frame_for_processing(
                             patient_id, raw_frame, frame_count)
-            
+
             except WebSocketDisconnect:
                 print(f"❌ Patient {patient_id} stream disconnected")
                 break
@@ -2020,7 +1977,7 @@
     try:
         import asyncio
         last_ping = time.time()
-        
+
         while True:
             # Send ping every 45 seconds to keep connection alive
             if time.time() - last_ping > 45:
@@ -2033,7 +1990,7 @@
                 except Exception as e:
                     print(f"❌ Ping failed: {e}")
                     break
-            
+
             await asyncio.sleep(5)  # Check every 5 seconds
     except WebSocketDisconnect:
         print("Viewer disconnected")
@@ -2042,6 +1999,8 @@
     finally:
         manager.disconnect(websocket)
         print(f"🧹 Viewer cleanup complete. Remaining: {len(manager.viewers)}")
+
+
 class ChatMessage(BaseModel):
     role: str
     content: str
@@ -2289,7 +2248,8 @@
         for tool_result in all_tool_results:
             if isinstance(tool_result, dict) and tool_result.get("success"):
                 invalidate_cache = True
-                cache_keys.update(["rooms", "patients", "patients_room", "assignments", "alerts"])
+                cache_keys.update(
+                    ["rooms", "patients", "patients_room", "assignments", "alerts"])
                 print(f"   ✅ Success detected - will invalidate cache")
 
         cache_keys_list = list(cache_keys) if cache_keys else []
@@ -2832,9 +2792,11 @@
 
             if existing_response.data:
                 existing_alert_id = existing_response.data[0]["id"]
-                existing_alert_severity = existing_response.data[0].get("severity")
+                existing_alert_severity = existing_response.data[0].get(
+                    "severity")
         except Exception as e:
-            print(f"⚠️ Could not check for existing Haven alert for session {session_id}: {e}")
+            print(
+                f"⚠️ Could not check for existing Haven alert for session {session_id}: {e}")
 
     alert_data = await _analyze_haven_conversation(
         patient_id=patient_id,
@@ -2963,9 +2925,11 @@
         description_parts: list[str] = []
 
         if symptom_description:
-            description_parts.append(f"Patient reported {symptom_description.strip()}")
+            description_parts.append(
+                f"Patient reported {symptom_description.strip()}")
         elif patient_statements:
-            description_parts.append(f"Patient reported {patient_statements[0].strip()}")
+            description_parts.append(
+                f"Patient reported {patient_statements[0].strip()}")
 
         if body_location:
             description_parts.append(f"Location: {body_location}")
@@ -2982,7 +2946,8 @@
                 description_parts.append(f"Additional detail: {secondary}")
 
         if not description_parts:
-            transcript_text = conversation_summary.get("full_transcript_text", "").strip()
+            transcript_text = conversation_summary.get(
+                "full_transcript_text", "").strip()
             if transcript_text:
                 description_parts.append(transcript_text[:350])
             else:
@@ -3105,7 +3070,7 @@
             "enabled": False,
             "error": "Fetch.ai handoff agent not available - install uagents package"
         }
-    
+
     return {
         "enabled": True,
         "agent_address": fetch_handoff_agent.agent.address,
@@ -3121,6 +3086,7 @@
     patient_id: Optional[str] = None
     recipient_emails: Optional[List[str]] = None
 
+
 @app.post("/handoff-agent/generate")
 async def generate_handoff_form_manual(request: GenerateHandoffRequest):
     """
@@ -3139,7 +3105,7 @@
             "success": False,
             "message": "Fetch.ai handoff agent not available - install uagents package"
         }
-    
+
     try:
         # Use configured nurse emails if not provided
         recipient_emails = request.recipient_emails
@@ -3157,7 +3123,8 @@
         if request.alert_ids:
             alerts = alerts_service.get_alerts_by_ids(request.alert_ids)
         elif request.patient_id:
-            alerts = alerts_service.get_alerts_by_patient(request.patient_id, include_resolved=False)
+            alerts = alerts_service.get_alerts_by_patient(
+                request.patient_id, include_resolved=False)
         else:
             return {
                 "success": False,
@@ -3177,15 +3144,19 @@
             patient_id=patient_id,
             name=patient_data.get("name") if patient_data else None,
             age=patient_data.get("age") if patient_data else None,
-            room_number=patient_data.get("room_number") if patient_data else None,
+            room_number=patient_data.get(
+                "room_number") if patient_data else None,
             diagnosis=patient_data.get("diagnosis") if patient_data else None,
-            treatment_status=patient_data.get("treatment_status") if patient_data else None,
+            treatment_status=patient_data.get(
+                "treatment_status") if patient_data else None,
             allergies=patient_data.get("allergies") if patient_data else None,
-            current_medications=patient_data.get("current_medications") if patient_data else None
+            current_medications=patient_data.get(
+                "current_medications") if patient_data else None
         )
 
         # Generate basic summary (use Claude if available)
-        max_severity = max(alerts, key=lambda a: ["info", "low", "medium", "high", "critical"].index(a.severity.value))
+        max_severity = max(alerts, key=lambda a: [
+                           "info", "low", "medium", "high", "critical"].index(a.severity.value))
         alert_summary = f"Patient has {len(alerts)} active alert(s) requiring attention."
         primary_concern = alerts[0].title
         recommended_actions = [
@@ -3236,7 +3207,8 @@
             "form_number": form_number,
             "patient_id": patient_id,
             "alert_ids": [alert.id for alert in alerts],
-            "content": json.loads(form_content.json()),  # Use json() to handle datetime serialization
+            # Use json() to handle datetime serialization
+            "content": json.loads(form_content.json()),
             "pdf_path": pdf_path,
             "status": "generated",
             "created_by": "FETCH_AI_HANDOFF_AGENT"
@@ -3313,7 +3285,8 @@
         if patient_id:
             query = query.eq("patient_id", patient_id)
 
-        response = query.order("created_at", desc=True).limit(limit * 2).execute()  # Get more to filter
+        response = query.order("created_at", desc=True).limit(
+            limit * 2).execute()  # Get more to filter
 
         if not response.data:
             return {"forms": [], "count": 0}
@@ -3324,10 +3297,12 @@
             alert_ids = form.get("alert_ids", [])
             if alert_ids:
                 # Check if any of the alerts are still active
-                alerts_response = supabase.table("alerts").select("status").in_("id", alert_ids).execute()
+                alerts_response = supabase.table("alerts").select(
+                    "status").in_("id", alert_ids).execute()
                 if alerts_response.data:
                     # Include form if any alert is 'active'
-                    has_active = any(alert.get("status") == "active" for alert in alerts_response.data)
+                    has_active = any(alert.get("status") ==
+                                     "active" for alert in alerts_response.data)
                     if has_active:
                         filtered_forms.append(form)
                         if len(filtered_forms) >= limit:
@@ -3350,7 +3325,8 @@
 async def get_handoff_form(form_id: str):
     """Get specific handoff form by ID"""
     try:
-        response = supabase.table("handoff_forms").select("*").eq("id", form_id).single().execute()
+        response = supabase.table("handoff_forms").select(
+            "*").eq("id", form_id).single().execute()
 
         if response.data:
             return response.data
@@ -3366,7 +3342,8 @@
     """Download PDF for a specific handoff form"""
     try:
         # Get form from database
-        response = supabase.table("handoff_forms").select("pdf_path").eq("id", form_id).single().execute()
+        response = supabase.table("handoff_forms").select(
+            "pdf_path").eq("id", form_id).single().execute()
 
         if not response.data:
             return {"error": "Form not found"}
@@ -3409,7 +3386,8 @@
     """
     try:
         # Get the form to find alert IDs
-        form_response = supabase.table("handoff_forms").select("alert_ids").eq("id", form_id).single().execute()
+        form_response = supabase.table("handoff_forms").select(
+            "alert_ids").eq("id", form_id).single().execute()
 
         if not form_response.data:
             return {"success": False, "message": "Form not found"}
