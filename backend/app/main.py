--- conflicted
+++ resolved
@@ -869,11 +869,7 @@
             ])
 
             message = anthropic_client.messages.create(
-<<<<<<< HEAD
                 model="claude-haiku-4-5-20251001",
-=======
-                model="claude-3-5-sonnet-20241022",  # Sonnet 3.5 v2
->>>>>>> 816fed7c
                 max_tokens=500,
                 messages=[{
                     "role": "user",
