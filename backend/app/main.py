"""
TrialSentinel AI - Backend API
FastAPI application serving pre-computed CV results and trial data
"""

from fastapi import FastAPI, WebSocket, WebSocketDisconnect
from fastapi.middleware.cors import CORSMiddleware
from pydantic import BaseModel
import json
from pathlib import Path
import os
from app.websocket import manager, process_frame_fast, process_frame_metrics
from app.supabase_client import supabase, SUPABASE_URL
from app.monitoring_protocols import get_all_protocols, recommend_protocols as keyword_recommend
from app.infisical_config import get_secret, secret_manager
from app.monitoring_control import monitoring_manager, MonitoringLevel
from app.patient_guardian_agent import patient_guardian

# Try to import anthropic for LLM recommendations
try:
    import anthropic
    ANTHROPIC_API_KEY = get_secret("ANTHROPIC_API_KEY")
    anthropic_client = anthropic.Anthropic(api_key=ANTHROPIC_API_KEY) if ANTHROPIC_API_KEY else None
except ImportError:
    anthropic_client = None

app = FastAPI(
    title="TrialSentinel AI",
    description="Real-time computer vision monitoring for clinical trial safety",
    version="1.0.0"
)

# CORS for frontend - allows browser WebSocket connections from production and localhost
app.add_middleware(
    CORSMiddleware,
    allow_origins=[
        "https://use-haven.vercel.app",  # Production frontend
        "http://localhost:3000",          # Local development
        "http://localhost:3001",          # Alternative local port
        "http://localhost:3002",          # Alternative local port
    ],
    allow_credentials=True,
    allow_methods=["*"],
    allow_headers=["*"],
)

# Data directory
DATA_DIR = Path(__file__).parent.parent / "data"

# Load pre-computed CV results
cv_results = {}
cv_file = DATA_DIR / "precomputed_cv.json"
if cv_file.exists():
    with open(cv_file, "r") as f:
        cv_results = json.load(f)
else:
    print("⚠️  Warning: precomputed_cv.json not found. Run scripts/precompute_cv.py first!")

# Load patient data
patients = []
patients_file = DATA_DIR / "patients.json"
if patients_file.exists():
    with open(patients_file, "r") as f:
        patients = json.load(f)

# Load trial protocol
trial_protocol = {}
protocol_file = DATA_DIR / "nct04649359.json"
if protocol_file.exists():
    with open(protocol_file, "r") as f:
        trial_protocol = json.load(f)

# Print secret manager status after all imports
@app.on_event("startup")
async def startup_event():
    """Print configuration status on startup"""
    secret_manager.print_status()
    
    # Print service status
    print("🚀 TrialSentinel Backend Services:")
    print(f"   • Supabase: {'✅ Connected' if supabase else '❌ Not configured'}")
    print(f"   • Anthropic AI: {'✅ Enabled' if anthropic_client else '⚠️  Disabled (using keyword matching)'}")
    print(f"   • CV Data: {'✅ Loaded' if cv_results else '⚠️  Not loaded'}")
    print(f"   • Patients (local): {'✅ Loaded (' + str(len(patients)) + ')' if patients else '⚠️  Not loaded'}")
    print(f"   • Trial Protocol: {'✅ Loaded' if trial_protocol else '⚠️  Not loaded'}")
    print("\n✅ Backend ready!\n")

# In-memory alert storage
alerts = []


@app.get("/")
async def root():
    """Root endpoint"""
    return {
        "name": "TrialSentinel AI",
        "version": "1.0.0",
        "status": "running",
        "docs": "/docs"
    }


@app.get("/health")
async def health_check():
    """Health check endpoint"""
    return {
        "status": "healthy",
        "cv_results_loaded": len(cv_results) > 0,
        "patients_loaded": len(patients) > 0,
        "trial_protocol_loaded": len(trial_protocol) > 0
    }


@app.get("/patients")
async def get_patients():
    """Get list of all patients (first 47) - LEGACY"""
    return patients[:47]


@app.get("/patient/{patient_id}")
async def get_patient(patient_id: int):
    """Get single patient details - LEGACY"""
    for patient in patients:
        if patient["id"] == patient_id:
            return patient
    return {"error": "Patient not found"}


@app.get("/patients/search")
async def search_patients(q: str = ""):
    """
    Search patients by name from Supabase

    Args:
        q: Search query string

    Returns:
        List of patients matching the search query
    """
    if not supabase:
<<<<<<< HEAD
        print("⚠️ Supabase not configured - returning empty patient list")
        return []
=======
        return {"error": "Supabase not configured. Please set SUPABASE_URL and SUPABASE_ANON_KEY environment variables."}
>>>>>>> c6c31742

    try:
        if q:
            # Search by name (case-insensitive)
            print(f"🔍 Searching patients with query: '{q}'")
            response = supabase.table("patients") \
                .select("*") \
                .ilike("name", f"%{q}%") \
                .eq("enrollment_status", "active") \
                .order("name") \
                .execute()
        else:
            # Return all active patients if no search query
            print("📋 Fetching all active patients")
            response = supabase.table("patients") \
                .select("*") \
                .eq("enrollment_status", "active") \
                .order("name") \
                .limit(50) \
                .execute()

        result_count = len(response.data) if response.data else 0
        print(f"✅ Found {result_count} patients")
        return response.data if response.data else []
    except Exception as e:
<<<<<<< HEAD
        print(f"❌ Error searching patients: {e}")
        import traceback
        traceback.print_exc()
        return []


@app.get("/patients/debug")
async def debug_patients():
    """Diagnostic endpoint to check patient database status"""
    if not supabase:
        return {
            "status": "error",
            "message": "Supabase not configured",
            "supabase_url_present": bool(SUPABASE_URL),
            "patients": []
        }

    try:
        # Get all patients (no filter)
        all_response = supabase.table("patients").select("*").limit(10).execute()

        # Get active patients
        active_response = supabase.table("patients") \
            .select("*") \
            .eq("enrollment_status", "active") \
            .limit(10) \
            .execute()

        return {
            "status": "success",
            "supabase_url": SUPABASE_URL[:30] + "..." if SUPABASE_URL else None,
            "total_patients": len(all_response.data) if all_response.data else 0,
            "active_patients": len(active_response.data) if active_response.data else 0,
            "sample_patients": all_response.data[:3] if all_response.data else [],
            "sample_active": active_response.data[:3] if active_response.data else []
        }
    except Exception as e:
        return {
            "status": "error",
            "message": str(e),
            "error_type": type(e).__name__
        }
=======
        print(f"❌ Error searching patients from Supabase: {e}")
        return {"error": str(e)}
>>>>>>> c6c31742


@app.get("/patients/by-id/{patient_id}")
async def get_patient_by_id(patient_id: str):
    """
    Get single patient by patient_id (e.g., P-001)

    Args:
        patient_id: Patient ID string (e.g., "P-001")

    Returns:
        Patient details
    """
    if not supabase:
        return {"error": "Supabase not configured"}

    try:
        response = supabase.table("patients") \
            .select("*") \
            .eq("patient_id", patient_id) \
            .single() \
            .execute()

        return response.data
    except Exception as e:
        print(f"❌ Error fetching patient {patient_id}: {e}")
        return {"error": str(e)}


@app.get("/cv-data/{patient_id}/{timestamp}")
async def get_cv_data(patient_id: int, timestamp: str):
    """
    Get pre-computed CV data for patient at specific timestamp

    Args:
        patient_id: Patient ID (1-6)
        timestamp: Video timestamp in seconds (e.g., "120.5")

    Returns:
        CV metrics: crs_score, heart_rate, respiratory_rate, etc.
    """
    patient_key = f"patient-{patient_id}"

    if patient_key not in cv_results:
        return {"error": "Patient not found", "crs_score": 0.0, "heart_rate": 75, "respiratory_rate": 14}

    patient_data = cv_results[patient_key]

    # Find closest timestamp
    try:
        timestamp_float = float(timestamp)
        available_times = [float(t) for t in patient_data.keys()]
        closest_time = min(available_times, key=lambda t: abs(t - timestamp_float))
        closest_time_str = str(closest_time) if closest_time == int(closest_time) else f"{closest_time:.1f}"

        data = patient_data.get(closest_time_str, patient_data.get(str(int(closest_time))))

        # If alert, store it
        if data and data.get("alert"):
            alert = {
                "patient_id": patient_id,
                "timestamp": timestamp,
                "crs_score": data["crs_score"],
                "heart_rate": data["heart_rate"],
                "message": f"CRS Grade 2 detected - Patient #{patient_id}",
                "severity": "high"
            }
            # Only add if not already in alerts
            if not any(a["patient_id"] == patient_id and abs(float(a["timestamp"]) - timestamp_float) < 5 for a in alerts):
                alerts.append(alert)

        return data if data else {"error": "No data for timestamp"}

    except (ValueError, KeyError) as e:
        return {"error": str(e), "crs_score": 0.0, "heart_rate": 75, "respiratory_rate": 14}


@app.get("/alerts")
async def get_alerts():
    """Get all active alerts"""
    return alerts


@app.delete("/alerts")
async def clear_alerts():
    """Clear all alerts"""
    global alerts
    alerts = []
    return {"message": "Alerts cleared"}


@app.get("/trial-protocol")
async def get_trial_protocol():
    """Get NCT04649359 trial protocol information"""
    if trial_protocol:
        return trial_protocol

    # Fallback data if file not loaded
    return {
        "nct_id": "NCT04649359",
        "title": "Linvoseltamab in Relapsed/Refractory Multiple Myeloma",
        "sponsor": "Regeneron Pharmaceuticals",
        "phase": "Phase 2/3",
        "enrollment_target": 150,
        "enrollment_actual": 47,
        "drug": "Linvoseltamab (BCMA × CD3 bispecific antibody)",
        "indication": "Relapsed/Refractory Multiple Myeloma",
        "crs_criteria": {
            "grade_1": "Fever only (≥38°C)",
            "grade_2": "Fever + hypotension OR hypoxia",
            "grade_3": "Grade 2 + organ dysfunction",
            "grade_4": "Life-threatening"
        },
        "monitoring_protocol": {
            "infusion": "48-hour hospitalization",
            "follow_up": "7-day home surveillance",
            "vital_signs": "Every 2 hours during infusion"
        }
    }


@app.get("/roi-calculation")
async def calculate_roi():
    """Calculate ROI metrics for TrialSentinel"""
    return {
        "patients": 47,
        "manual_monitoring_cost_per_day": 18800,
        "ai_monitoring_cost_per_day": 1250,
        "daily_savings": 17550,
        "monthly_savings": 526500,
        "trial_duration_months": 10,
        "total_savings": 5265000,
        "enrollment_speedup_months": 3,
        "enrollment_speedup_value": 24000000,
        "total_value": 29265000
    }


@app.get("/stats")
async def get_stats():
    """Get dashboard statistics"""
    return {
        "patients_monitored": 47,
        "active_alerts": len(alerts),
        "daily_cost_savings": 17550,
        "crs_events_detected": len([a for a in alerts if "CRS" in a.get("message", "")]),
        "time_savings_percent": 75,
        "lives_saved": 2  # Based on early detection
    }


@app.get("/streams/active")
async def get_active_streams():
    """
    Get list of patient IDs currently streaming

    Returns:
        {
            "active_streams": ["P-001", "P-003"],
            "count": 2
        }
    """
    active_patient_ids = list(manager.streamers.keys())
    return {
        "active_streams": active_patient_ids,
        "count": len(active_patient_ids)
    }


@app.get("/monitoring/protocols")
async def get_monitoring_protocols():
    """
    Get all available monitoring protocols

    Returns:
        {
            "CRS": {...},
            "SEIZURE": {...}
        }
    """
    return get_all_protocols()


class MonitoringRecommendationRequest(BaseModel):
    patient_id: str
    name: str
    age: int
    gender: str
    condition: str


@app.post("/monitoring/recommend")
async def recommend_monitoring(request: MonitoringRecommendationRequest):
    """
    Get AI-recommended monitoring protocols based on patient information

    Args:
        request: Patient information

    Returns:
        {
            "recommended": ["CRS", "SEIZURE"],
            "reasoning": "Patient has multiple myeloma...",
            "method": "llm" | "keyword"
        }
    """
    if anthropic_client:
        # Use LLM for intelligent recommendations
        try:
            protocols = get_all_protocols()
            protocol_descriptions = "\n".join([
                f"- {name}: {config['label']} - {config['description']}"
                for name, config in protocols.items()
            ])

            message = anthropic_client.messages.create(
                model="claude-3-5-sonnet-20241022",
                max_tokens=500,
                messages=[{
                    "role": "user",
                    "content": f"""You are a clinical trial safety AI assistant. Based on the patient information below, recommend which monitoring protocols should be activated.

Patient Information:
- Name: {request.name}
- Age: {request.age}
- Gender: {request.gender}
- Condition: {request.condition}

Available Monitoring Protocols:
{protocol_descriptions}

Respond in JSON format with:
{{
  "recommended": ["PROTOCOL1", "PROTOCOL2"],
  "reasoning": "Brief explanation of why these protocols are recommended"
}}

Only recommend protocols that are clearly relevant based on the patient's condition. If no protocols are clearly relevant, return an empty list."""
                }]
            )

            # Parse Claude's response
            response_text = message.content[0].text
            # Extract JSON from response
            import re
            json_match = re.search(r'\{[\s\S]*\}', response_text)
            if json_match:
                result = json.loads(json_match.group())
                return {
                    "recommended": result.get("recommended", []),
                    "reasoning": result.get("reasoning", ""),
                    "method": "llm"
                }
            else:
                # Fallback to keyword matching
                raise ValueError("Could not parse LLM response")

        except Exception as e:
            print(f"LLM recommendation error: {e}, falling back to keyword matching")
            # Fall through to keyword matching

    # Keyword-based fallback
    recommended = keyword_recommend(request.condition)
    return {
        "recommended": recommended,
        "reasoning": f"Keyword matching detected relevant terms in patient condition: {request.condition}",
        "method": "keyword"
    }


# ============================================================================
# MCP-Inspired Agent Monitoring Control Tools
# ============================================================================

@app.get("/monitoring/config/{patient_id}")
async def get_monitoring_config(patient_id: str):
    """Get current monitoring configuration for a patient"""
    config = monitoring_manager.get_config(patient_id)
    return config.to_dict()


@app.get("/monitoring/configs")
async def get_all_monitoring_configs():
    """Get all patient monitoring configurations"""
    return monitoring_manager.get_all_configs()


@app.post("/monitoring/baseline/{patient_id}")
async def set_baseline_monitoring(patient_id: str, reason: str = "Manual activation"):
    """Agent tool: Set patient to baseline monitoring"""
    config = monitoring_manager.set_baseline_monitoring(patient_id, reason)

    # Broadcast state change to dashboard
    await manager.broadcast_frame({
        "type": "monitoring_state_change",
        "patient_id": patient_id,
        "level": "BASELINE",
        "reason": reason,
        "enabled_metrics": config.enabled_metrics
    })

    return {"status": "success", "config": config.to_dict()}


@app.post("/monitoring/enhanced/{patient_id}")
async def set_enhanced_monitoring(
    patient_id: str,
    duration_minutes: int = 15,
    reason: str = "Agent detected concerning metrics"
):
    """Agent tool: Activate enhanced monitoring (tremor, attention tracking)"""
    config = monitoring_manager.set_enhanced_monitoring(patient_id, duration_minutes, reason)

    # Broadcast state change to dashboard
    await manager.broadcast_frame({
        "type": "monitoring_state_change",
        "patient_id": patient_id,
        "level": "ENHANCED",
        "reason": reason,
        "duration_minutes": duration_minutes,
        "enabled_metrics": config.enabled_metrics,
        "expires_at": config.expires_at.isoformat() if config.expires_at else None
    })

    # Also send an alert notification
    await manager.broadcast_frame({
        "type": "agent_alert",
        "patient_id": patient_id,
        "severity": "MONITORING",
        "message": f"Enhanced monitoring activated for {duration_minutes} minutes",
        "reasoning": reason,
        "actions": [
            f"Monitoring: {', '.join(config.enabled_metrics)}",
            f"Duration: {duration_minutes} minutes",
            "Will auto-return to baseline if stable"
        ]
    })

    return {"status": "success", "config": config.to_dict()}


@app.post("/monitoring/critical/{patient_id}")
async def set_critical_monitoring(patient_id: str, reason: str = "Critical condition detected"):
    """Agent tool: Activate critical monitoring protocol"""
    config = monitoring_manager.set_critical_monitoring(patient_id, reason)

    # Broadcast state change to dashboard
    await manager.broadcast_frame({
        "type": "monitoring_state_change",
        "patient_id": patient_id,
        "level": "CRITICAL",
        "reason": reason,
        "enabled_metrics": config.enabled_metrics
    })

    return {"status": "success", "config": config.to_dict()}


@app.post("/monitoring/enable-metric/{patient_id}")
async def enable_metric(patient_id: str, metric: str):
    """Agent tool: Enable a specific metric for monitoring"""
    config = monitoring_manager.enable_metric(patient_id, metric)
    return {"status": "success", "config": config.to_dict()}


@app.post("/monitoring/disable-metric/{patient_id}")
async def disable_metric(patient_id: str, metric: str):
    """Agent tool: Disable a specific metric"""
    config = monitoring_manager.disable_metric(patient_id, metric)
    return {"status": "success", "config": config.to_dict()}


@app.post("/monitoring/frequency/{patient_id}")
async def set_monitoring_frequency(patient_id: str, seconds: int):
    """Agent tool: Change monitoring frequency"""
    config = monitoring_manager.set_frequency(patient_id, seconds)
    return {"status": "success", "config": config.to_dict()}


# ============================================================================
# Patient Guardian Agent Endpoints
# ============================================================================

class PatientBaseline(BaseModel):
    patient_id: str
    heart_rate: int = 75
    respiratory_rate: int = 14
    crs_score: float = 0.0

@app.post("/agent/set-baseline")
async def set_patient_baseline(baseline: PatientBaseline):
    """Set baseline vitals for a patient (used by agent for deviation calculations)"""
    patient_guardian.set_baseline(
        patient_id=baseline.patient_id,
        baseline={
            "heart_rate": baseline.heart_rate,
            "respiratory_rate": baseline.respiratory_rate,
            "crs_score": baseline.crs_score
        }
    )
    return {
        "status": "success",
        "patient_id": baseline.patient_id,
        "baseline": {
            "heart_rate": baseline.heart_rate,
            "respiratory_rate": baseline.respiratory_rate,
            "crs_score": baseline.crs_score
        }
    }

@app.get("/agent/alert-history/{patient_id}")
async def get_alert_history(patient_id: str):
    """Get agent alert history for a patient"""
    history = patient_guardian.alert_history.get(patient_id, [])
    return {
        "patient_id": patient_id,
        "alerts": history,
        "count": len(history)
    }

@app.post("/agent/analyze/{patient_id}")
async def trigger_agent_analysis(patient_id: str):
    """
    Manually trigger agent analysis (for testing/demo)
    Uses the most recent metrics from CV processing
    """
    # This would be called by demo scenarios to force agent analysis
    return {
        "status": "success",
        "message": "Agent analysis will occur on next metric calculation",
        "patient_id": patient_id
    }


# ============================================================================
# WebSocket Endpoints
# ============================================================================

@app.websocket("/ws/stream/{patient_id}")
async def websocket_stream(websocket: WebSocket, patient_id: str):
    """WebSocket endpoint for patient-specific streaming"""

    # Verify patient exists in Supabase before accepting connection
    if supabase:
        try:
            patient = supabase.table("patients") \
                .select("*") \
                .eq("patient_id", patient_id) \
                .single() \
                .execute()

            if not patient.data:
                await websocket.close(code=1008, reason=f"Patient {patient_id} not found")
                print(f"❌ Connection rejected: Patient {patient_id} not found")
                return
        except Exception as e:
            await websocket.close(code=1011, reason="Database error")
            print(f"❌ Database error verifying patient {patient_id}: {e}")
            return

    # Check if patient is already streaming
    if patient_id in manager.streamers:
        await websocket.close(code=1008, reason=f"Patient {patient_id} is already streaming")
        print(f"❌ Connection rejected: Patient {patient_id} already has an active stream")
        return

    # Accept connection and register streamer
    await websocket.accept()

    # Wait for initial handshake with monitoring conditions
    try:
        initial_data = await websocket.receive_json()
        monitoring_conditions = initial_data.get("monitoring_conditions", [])
        manager.register_streamer(patient_id, websocket, monitoring_conditions)
        print(f"📋 Patient {patient_id} monitoring conditions: {monitoring_conditions}")

        # Send acknowledgment
        await websocket.send_json({
            "type": "connected",
            "patient_id": patient_id,
            "monitoring_conditions": monitoring_conditions
        })
    except Exception as e:
        print(f"❌ Handshake error for patient {patient_id}: {e}")
        manager.register_streamer(patient_id, websocket, [])

    try:
        frame_count = 0

        while True:
            data = await websocket.receive_json()
            frame_count += 1

            if data.get("type") == "frame":
                raw_frame = data.get("frame")

                # Step 1: IMMEDIATE PASSTHROUGH - Send raw frame to viewers instantly (30 FPS, no lag)
                await manager.broadcast_frame({
                    "type": "live_frame",
                    "patient_id": patient_id,
                    "data": {
                        "frame": raw_frame
                    }
                })

                # Step 2: QUEUE FOR PROCESSING - Worker thread will handle CV processing
                # Queue every 2nd frame (15 FPS) to avoid overwhelming the worker
                if frame_count % 2 == 0:
                    manager.queue_frame_for_processing(patient_id, raw_frame, frame_count)

    except WebSocketDisconnect:
        print(f"❌ Patient {patient_id} stream disconnected")
    except Exception as e:
        print(f"❌ Stream error for patient {patient_id}: {e}")
    finally:
        manager.unregister_streamer(patient_id)


@app.websocket("/ws/view")
async def websocket_view(websocket: WebSocket):
    """WebSocket endpoint for dashboard viewing"""
    await websocket.accept()
    manager.viewers.append(websocket)
    print(f"✅ Viewer connected. Total: {len(manager.viewers)}")

    try:
        import asyncio
        while True:
            await asyncio.sleep(1)
    except WebSocketDisconnect:
        print("Viewer disconnected")
    finally:
        manager.disconnect(websocket)


if __name__ == "__main__":
    import uvicorn
    uvicorn.run(app, host="0.0.0.0", port=8000)<|MERGE_RESOLUTION|>--- conflicted
+++ resolved
@@ -138,12 +138,8 @@
         List of patients matching the search query
     """
     if not supabase:
-<<<<<<< HEAD
         print("⚠️ Supabase not configured - returning empty patient list")
         return []
-=======
-        return {"error": "Supabase not configured. Please set SUPABASE_URL and SUPABASE_ANON_KEY environment variables."}
->>>>>>> c6c31742
 
     try:
         if q:
@@ -169,7 +165,6 @@
         print(f"✅ Found {result_count} patients")
         return response.data if response.data else []
     except Exception as e:
-<<<<<<< HEAD
         print(f"❌ Error searching patients: {e}")
         import traceback
         traceback.print_exc()
@@ -212,10 +207,6 @@
             "message": str(e),
             "error_type": type(e).__name__
         }
-=======
-        print(f"❌ Error searching patients from Supabase: {e}")
-        return {"error": str(e)}
->>>>>>> c6c31742
 
 
 @app.get("/patients/by-id/{patient_id}")
