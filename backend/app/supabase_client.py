--- conflicted
+++ resolved
@@ -19,21 +19,10 @@
 print(f"SUPABASE_ANON_KEY present: {bool(SUPABASE_ANON_KEY)}")
 
 if not SUPABASE_URL or not SUPABASE_ANON_KEY:
-<<<<<<< HEAD
     print("❌ Supabase NOT configured - missing credentials")
     print("   Patient search will return empty results")
     supabase: Client | None = None
 else:
     print(f"✅ Supabase configured: {SUPABASE_URL[:30]}...")
     supabase: Client = create_client(SUPABASE_URL, SUPABASE_ANON_KEY)
-print("=" * 60)
-=======
-    print("⚠️  Supabase credentials not found in environment")
-    print("   Set SUPABASE_URL and SUPABASE_ANON_KEY in:")
-    print("   - Render dashboard (production)")
-    print("   - Infisical (development)")
-    supabase: Client | None = None
-else:
-    print(f"✅ Supabase configured: {SUPABASE_URL}")
-    supabase: Client = create_client(SUPABASE_URL, SUPABASE_ANON_KEY)
->>>>>>> c6c31742
+print("=" * 60)