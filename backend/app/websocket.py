--- conflicted
+++ resolved
@@ -34,26 +34,9 @@
 # Suppress MediaPipe's Python logging
 logging.getLogger('mediapipe').setLevel(logging.ERROR)
 
-<<<<<<< HEAD
-=======
-import mediapipe as mp
-import json
-import threading
-import queue
-import time
-from app.cv_metrics import (
-    HeartRateMonitor,
-    RespiratoryRateMonitor,
-    FaceTouchingDetector,
-    MovementVolumeTracker,
-    TremorDetector,
-    UpperBodyPostureTracker
-)
-from app.monitoring_control import monitoring_manager
 # Legacy agents disabled - using Fetch.ai Health Agent instead
 # from app.patient_guardian_agent import patient_guardian
 # from app.agent_system import agent_system
->>>>>>> 53a1fe6f
 
 # MediaPipe models - lazy initialized per worker to avoid fork issues
 _face_mesh = None
@@ -298,18 +281,6 @@
                             "timestamp": time.time()
                         }))
 
-<<<<<<< HEAD
-                        # Analyze metrics with Patient Guardian Agent
-                        decision = patient_guardian.analyze_metrics(
-                            patient_id, slow_result["metrics"])
-
-                        # Execute decision if action needed (not MAINTAIN)
-                        if decision["action"] != "MAINTAIN":
-                            loop.run_until_complete(
-                                patient_guardian.execute_decision(
-                                    patient_id, decision, self)
-                            )
-=======
                         # ====== FETCH.AI HEALTH AGENT (PRIMARY) ======
                         from app.health_agent import health_agent
                         
@@ -387,7 +358,6 @@
                         #     loop.run_until_complete(
                         #         patient_guardian.execute_decision(patient_id, decision, self)
                         #     )
->>>>>>> 53a1fe6f
                     except Exception as e:
                         print(f"⚠️ Agent analysis error: {e}")
 
