"""
Haven Voice Agent using LiveKit Agents Framework
Provides voice-activated assistance for patients during monitoring
Activated by "Hey Haven" wake word
"""

import os
import json
import logging
import asyncio
from datetime import datetime
from typing import Dict, List, Any, Optional
from dotenv import load_dotenv

from livekit import agents, rtc
from livekit.agents import Agent, AgentSession, llm, tokenize
from livekit.plugins import openai, silero, groq

# Load environment variables
load_dotenv()

# Setup logging
logging.basicConfig(level=logging.INFO)
logger = logging.getLogger(__name__)

# In-memory patient name cache to avoid repeated DB queries
_patient_name_cache: Dict[str, Optional[str]] = {}


class HavenAgent(Agent):
    """
    AI agent that provides voice-activated assistance to monitored patients.
    ONLY asks follow-up questions - never provides medical advice or answers.
    """

    def __init__(self, patient_id: str, session_id: str, patient_name: str = None,
                 patient_condition: str = None, patient_notes: str = None):
        # Build context section
        context_parts = []
        if patient_condition:
            context_parts.append(f"Patient condition: {patient_condition}")
        if patient_notes:
            context_parts.append(f"Additional notes: {patient_notes}")

        context_section = "\n".join(
            context_parts) if context_parts else "No specific condition noted"

        instructions = f"""You are Haven AI, a patient monitoring assistant.

PATIENT CONTEXT:
{context_section}

YOUR ROLE:
- Check on patient wellbeing with empathy and clinical precision
- Ask smart follow-up questions based on their concern AND their condition
- Balance clinical information gathering with emotional support
- NEVER provide medical advice or diagnosis

CONVERSATION FLOW:
1. Initial greeting: Reference their condition naturally (e.g., "Hi [Name], I see you're being monitored for [condition]. How are you feeling?")
2. After patient describes concern, ask 3-4 targeted follow-up questions that include:
   - Clinical specifics (location, severity, timing, duration)
   - Comfort/impact questions (affecting sleep/mobility/daily activities?)
   - Pattern recognition (first time? getting worse? related to treatment?)
3. After gathering info (max 4 questions), close with: "Thank you for sharing that. I've noted everything and a nurse will be with you shortly."

RULES:
<<<<<<< HEAD
• NOT a doctor - never give medical advice
• Ask EXACTLY 3 short questions about: symptoms, location/severity, duration
• After question 3, ALWAYS say: "I've noted everything. A nurse will be notified immediately."
• Keep responses to 1 sentence max
• Be warm and empathetic

IMPORTANT: You can only ask 3 questions total. The system will enforce this limit.
=======
- Maximum 4 follow-up questions total
- Keep responses to 1-2 sentences
- Be warm, empathetic, and professional
- Adapt questions based on patient's specific condition and concern
- If patient mentions urgent symptoms (severe pain, breathing difficulty, chest pain), immediately acknowledge and say nurse will come right away
>>>>>>> d7dc56c2
"""

        super().__init__(instructions=instructions)

        self.patient_id = patient_id
        self.patient_name = patient_name
        self.patient_condition = patient_condition
        self.patient_notes = patient_notes
        self.session_id = session_id
        self.start_time = datetime.now()

        # Conversation data
        self.conversation_transcript: List[Dict[str, Any]] = []
        self.extracted_info = {
            "symptom_description": None,
            "body_location": None,
            "pain_level": None,
            "duration": None,
            "additional_details": []
        }

        self.question_count = 0
        self.max_questions = 4  # Maximum 4 questions
        self.conversation_complete = False

    async def on_chat_message(self, msg: llm.ChatMessage):
        """
        Track conversation and extract key information.
        """
        # Store transcript
        self.conversation_transcript.append({
            "role": msg.role,
            "content": msg.content,
            "timestamp": datetime.now().isoformat()
        })

        logger.info(f"[{msg.role}]: {msg.content[:100]}...")

        # Extract info from patient responses
        if msg.role == "user":
            self._extract_info_from_response(msg.content)
            self.question_count += 1

            # Check if we should end the conversation
            if self._should_end_conversation():
                logger.info(
                    f"Haven conversation complete for patient {self.patient_id}")
                self.conversation_complete = True
                # Save alert to database asynchronously
                asyncio.create_task(self._save_alert())

    def _extract_info_from_response(self, patient_response: str):
        """
        Extract structured data from patient's response.
        """
        response_lower = patient_response.lower()

        # Extract pain level
        for i in range(1, 11):
            if str(i) in patient_response and "pain" in self.conversation_transcript[-2]["content"].lower():
                self.extracted_info["pain_level"] = i
                break

        # Extract duration indicators
        duration_keywords = ["minute", "hour",
                             "day", "week", "since", "ago", "started"]
        if any(keyword in response_lower for keyword in duration_keywords):
            if not self.extracted_info["duration"]:
                self.extracted_info["duration"] = patient_response

        # Extract body location indicators
        body_parts = ["chest", "head", "stomach", "abdomen", "back", "leg", "arm", "neck",
                      "shoulder", "knee", "foot", "hand", "throat", "ear", "eye"]
        for part in body_parts:
            if part in response_lower:
                if not self.extracted_info["body_location"]:
                    self.extracted_info["body_location"] = part

        # Store first substantial response as symptom description
        if not self.extracted_info["symptom_description"] and len(patient_response) > 15:
            self.extracted_info["symptom_description"] = patient_response

    def _should_end_conversation(self) -> bool:
        """
        Determine if conversation should end based on question count and info quality.
        """
        # End if we hit max questions
        if self.question_count >= self.max_questions:
            return True

        # End if we have substantial information
        has_core_info = (
            self.extracted_info.get("symptom_description") and
            len(self.extracted_info.get("symptom_description", "")) > 20 and
            (self.extracted_info.get("pain_level") or
             self.extracted_info.get("duration") or
             self.extracted_info.get("body_location"))
        )

        return has_core_info and self.question_count >= 2

    def get_conversation_summary(self) -> Dict[str, Any]:
        """
        Get summary of conversation for alert creation.
        """
        assistant_turns = sum(
            1 for msg in self.conversation_transcript if msg.get("role") == "assistant"
        )
        assistant_question_count = sum(
            1
            for msg in self.conversation_transcript
            if msg.get("role") == "assistant" and "?" in (msg.get("content") or "")
        )

        if assistant_question_count == 0:
            assistant_question_count = assistant_turns

        return {
            "patient_id": self.patient_id,
            "session_id": self.session_id,
            "start_time": self.start_time.isoformat(),
            "end_time": datetime.now().isoformat(),
            "duration_seconds": (datetime.now() - self.start_time).total_seconds(),
            "transcript": self.conversation_transcript,
            "extracted_info": self.extracted_info,
            "full_transcript_text": "\n".join([
                f"{msg['role']}: {msg['content']}"
                for msg in self.conversation_transcript
            ]),
            "question_count": self.question_count,
            "assistant_question_count": assistant_question_count,
            "assistant_turns": assistant_turns,
        }

    async def _save_alert(self):
        """
        Save alert to database and notify dashboard when conversation completes.
        Only saves once per conversation to prevent duplicates.
        """
        # Prevent duplicate alerts from being saved
        if hasattr(self, '_alert_saved') and self._alert_saved:
            logger.warning(f"⚠️ Alert already saved for patient {self.patient_id}, skipping duplicate")
            return

        try:
            # Mark as saving immediately to prevent race conditions
            self._alert_saved = True

            # Import here to avoid circular imports
            import sys
            import os
            sys.path.append(os.path.dirname(os.path.dirname(__file__)))
            from supabase_client import supabase

            summary = self.get_conversation_summary()

            # Determine urgency level
            urgency = "medium"  # Default
            if self.extracted_info.get("pain_level") and self.extracted_info["pain_level"] >= 7:
                urgency = "high"

            # Create alert record
            alert_data = {
                "patient_id": self.patient_id,
                "type": "patient_concern",
                "title": f"Patient reported: {self.extracted_info.get('symptom_description', 'concern')}",
                "description": f"{self.patient_name or 'Patient'} reported {self.extracted_info.get('symptom_description', 'a concern')}",
                "urgency": urgency,
                "status": "active",
                "metadata": {
                    "source": "haven_ai",
                    "session_id": self.session_id,
                    "conversation_summary": summary,
                    "extracted_info": self.extracted_info,
                    "transcript": self.conversation_transcript
                },
                "created_at": datetime.now().isoformat()
            }

            if supabase:
                result = supabase.table("alerts").insert(alert_data).execute()
                alert_id = result.data[0]["id"] if result.data else None
                # Count how many questions were actually asked
                questions_asked = sum(1 for msg in self.conversation_transcript if msg['role'] == 'assistant' and '?' in msg['content'])
                logger.info(f"✅ Alert saved: {alert_id} for patient {self.patient_id} (after {questions_asked} questions)")

                # Notify dashboard via WebSocket
                try:
                    from websocket import manager as websocket_manager
                    await websocket_manager.broadcast_frame({
                        "type": "new_alert",
                        "patient_id": self.patient_id,
                        "alert_id": alert_id,
                        "urgency": urgency,
                        "title": alert_data["title"],
                        "timestamp": datetime.now().isoformat()
                    })
                    logger.info(f"📢 Dashboard notified of new alert for patient {self.patient_id}")
                except Exception as e:
                    logger.error(f"Error notifying dashboard: {e}")
            else:
                logger.warning("Supabase not available, alert not saved")

        except Exception as e:
            # Reset flag on error so alert can be retried
            self._alert_saved = False
            logger.error(f"❌ Error saving alert for {self.patient_id}: {e}", exc_info=True)


# LiveKit Agent Entry Point
async def entrypoint(ctx: agents.JobContext):
    """
    Main entry point for Haven voice agent.
    Called when patient activates "Hey Haven" wake word.
    """

    # Extract patient info from room metadata
    room_name = ctx.room.name  # Format: haven-{patient_id}-{session_id}
    logger.info(f"🎯 Haven agent dispatched to room: {room_name}")

    parts = room_name.split("-")
    if len(parts) >= 3 and parts[0] == "haven":
        patient_id = parts[1]
        session_id = parts[2]
    else:
        logger.error(f"Invalid room name format: {room_name}")
        patient_id = "unknown"
        session_id = "unknown"

    logger.info(
        f"🛡️ Starting Haven agent for patient {patient_id}, session {session_id}")

    # Try to get patient data from cache first, then database
    patient_name = None
    patient_condition = None
    patient_notes = None

    if patient_id in _patient_name_cache:
        cached_data = _patient_name_cache[patient_id]
        if isinstance(cached_data, tuple):
            patient_name, patient_condition, patient_notes = cached_data
        else:
            patient_name = cached_data  # Legacy cache format
        logger.info(f"✅ Found patient data in cache: {patient_name}")
    else:
        try:
            # Import here to avoid circular imports
            import sys
            import os
            sys.path.append(os.path.dirname(os.path.dirname(__file__)))
            from supabase_client import supabase

            if supabase:
                result = supabase.table("patients").select("name, condition, notes").eq(
                    "patient_id", patient_id).single().execute()
                if result.data:
                    patient_name = result.data.get("name")
                    patient_condition = result.data.get("condition")
                    patient_notes = result.data.get("notes")
                    # Cache all three
                    _patient_name_cache[patient_id] = (
                        patient_name, patient_condition, patient_notes)
                    logger.info(
                        f"✅ Found patient data from DB: {patient_name}, condition: {patient_condition}")
        except Exception as e:
            logger.warning(f"⚠️ Could not fetch patient data: {e}")
            _patient_name_cache[patient_id] = (
                None, None, None)  # Cache the None result

    try:
        # Create agent session with STT + LLM + TTS pipeline
        session = AgentSession(
            # Speech-to-Text
            stt=openai.STT(model="whisper-1"),

            # Language Model - Using Groq for 75% faster response time
            llm=groq.LLM(model="llama-3.1-8b-instant", temperature=0.7),

            # Text-to-Speech
            tts=openai.TTS(voice="nova"),  # Warm, caring voice

            # Voice Activity Detection - aggressive settings for faster response
            vad=silero.VAD.load(
                # Stop after 0.3s of silence (optimized)
                min_silence_duration=0.3,
                min_speech_duration=0.1,   # Require only 0.1s of speech to start
                padding_duration=0.05,     # Minimal padding around speech
            ),
        )

        # Start session with agent
        logger.info("🤖 Starting Haven agent session...")
        agent_instance = HavenAgent(
            patient_id, session_id, patient_name, patient_condition, patient_notes)

        # ===== ENFORCE 3-QUESTION LIMIT =====
        # Wrap session.say() to count questions and force-stop after 3
        question_count = [0]  # Use list for closure mutability
        original_say = session.say

        async def limited_say(text: str, *args, **kwargs):
            """Intercept outgoing speech to enforce 3-question limit"""

            # Count questions (any message with '?')
            if '?' in text:
                question_count[0] += 1
                logger.info(f"📊 Question {question_count[0]}/3 asked to {patient_id}")

                # Block 4th question, force closing statement
                if question_count[0] > 3:
                    closing = "I've noted everything. A nurse will be notified immediately."
                    logger.info(f"🛑 Max questions reached for {patient_id}, forcing close")
                    await original_say(closing, *args, **kwargs)
                    # Save alert and mark complete
                    agent_instance.conversation_complete = True
                    await agent_instance._save_alert()
                    return  # Don't speak the 4th question

            # Allow the message through
            await original_say(text, *args, **kwargs)

            # Auto-complete after 3rd question
            if question_count[0] >= 3 and not agent_instance.conversation_complete:
                logger.info(f"📋 3 questions complete for {patient_id}, will save alert after next response")
                agent_instance.conversation_complete = True

        # Replace session.say with our enforced wrapper
        session.say = limited_say
        # ===== END 3-QUESTION LIMIT =====

        await session.start(
            room=ctx.room,
            agent=agent_instance,
        )

        logger.info(f"✅ Haven agent ready for patient {patient_id}")

        # Generate context-aware initial greeting
        if patient_name and patient_condition:
            greeting = f"Hi {patient_name}, I see you're being monitored for {patient_condition}. How are you feeling?"
        elif patient_name:
            greeting = f"Hi {patient_name}, I'm Haven AI. How can I help you today?"
        else:
            greeting = "Hi, I'm Haven AI. How can I help you today?"

        logger.info(f"🗣️ Speaking initial greeting: {greeting}")
        await session.say(greeting)
        logger.info(
            "✅ Initial greeting spoken, waiting for patient response...")

    except Exception as e:
        logger.error(f"❌ Error in Haven agent entrypoint: {e}", exc_info=True)
        raise


# Command-line execution
if __name__ == "__main__":
    logger.info("🚀 Starting Haven Voice Agent Worker...")

    # Run agent worker
    agents.cli.run_app(
        agents.WorkerOptions(
            entrypoint_fnc=entrypoint,
            num_idle_processes=2,
        )
    )<|MERGE_RESOLUTION|>--- conflicted
+++ resolved
@@ -65,21 +65,11 @@
 3. After gathering info (max 4 questions), close with: "Thank you for sharing that. I've noted everything and a nurse will be with you shortly."
 
 RULES:
-<<<<<<< HEAD
-• NOT a doctor - never give medical advice
-• Ask EXACTLY 3 short questions about: symptoms, location/severity, duration
-• After question 3, ALWAYS say: "I've noted everything. A nurse will be notified immediately."
-• Keep responses to 1 sentence max
-• Be warm and empathetic
-
-IMPORTANT: You can only ask 3 questions total. The system will enforce this limit.
-=======
 - Maximum 4 follow-up questions total
 - Keep responses to 1-2 sentences
 - Be warm, empathetic, and professional
 - Adapt questions based on patient's specific condition and concern
 - If patient mentions urgent symptoms (severe pain, breathing difficulty, chest pain), immediately acknowledge and say nurse will come right away
->>>>>>> d7dc56c2
 """
 
         super().__init__(instructions=instructions)
