'use client';

import { motion } from 'framer-motion';

interface GlobalEvent {
  timestamp: string;
  patientId: number;
  patientName: string;
  type: string;
  severity: string;
  message: string;
  details: string;
}

interface GlobalActivityFeedProps {
  events: GlobalEvent[];
  onPatientClick?: (patientId: number) => void;
}

export default function GlobalActivityFeed({ events, onPatientClick }: GlobalActivityFeedProps) {
  const formatTime = (timestamp: string) => {
    if (!timestamp) return '--:--:--';
    try {
      return new Date(timestamp).toLocaleTimeString('en-US', {
        hour: '2-digit',
        minute: '2-digit',
        second: '2-digit',
        hour12: false
      });
    } catch (e) {
      return '--:--:--';
    }
  };

  const getLogPrefix = (type: string) => {
    const prefixes: Record<string, string> = {
      alert: '[ALERT]',
      threshold: '[WARN ]',
      behavior: '[EVENT]',
      seizure: '[ALERT]',
      vital: '[VITAL]',
      system: '[SYS  ]',
      monitoring: '[INFO]',
      warning: '[WARN]'
    };
    return prefixes[type] || '[INFO]';
  };

  return (
    <div className="bg-surface border border-neutral-200 h-full flex flex-col overflow-hidden rounded-lg">
      {/* Header */}
      <div className="px-6 py-4 border-b-2 border-neutral-950 flex-shrink-0">
        <h2 className="text-sm font-medium uppercase tracking-wider text-neutral-950">
          Live Activity Feed
        </h2>
      </div>

      {/* Consolidated Event Log */}
      <div className="flex-1 overflow-hidden">
        <div className="px-6 py-4 h-full overflow-y-auto">
          {events.length === 0 && alerts.length === 0 && !isLoading ? (
            <div className="flex items-center justify-center h-full">
<<<<<<< HEAD
              <div className="text-center text-neutral-400">
                <p className="text-sm font-light">No recent activity</p>
=======
              <div className="text-center text-neutral-500">
                <p className="text-sm font-light">No activity yet</p>
>>>>>>> e260e1c8
              </div>
            </div>
          ) : events.length > 0 ? (
            <div className="space-y-2 font-mono text-xs">
              {events.map((event, index) => (
                <motion.div
                  key={index}
                  initial={{ opacity: 0, x: -20 }}
                  animate={{ opacity: 1, x: 0 }}
                  transition={{ duration: 0.2 }}
                  className="border-l-2 border-neutral-300 pl-3 py-2 hover:border-primary-700 hover:bg-neutral-50 transition-all cursor-pointer rounded-r"
                  onClick={() => onPatientClick && onPatientClick(event.patientId)}
                >
                  {/* First line: time + prefix + patient name */}
                  <div className="flex items-center gap-2 mb-1">
                    <span className="text-neutral-400 font-mono text-[10px]">{formatTime(event.timestamp)}</span>
                    <span className="text-xs font-light text-neutral-950 font-mono">
                      {getLogPrefix(event.type)}
                    </span>
                    <span className="text-xs font-light text-neutral-950">{event.patientName}</span>
                  </div>

                  {/* Second line: message */}
                  <div className="flex items-start gap-2 ml-20">
                    <span className="text-neutral-400 text-[10px]">└─</span>
                    <span className="text-xs font-light text-neutral-950">
                      {event.message.replace(/[🚨⚠️⚡👋🔄❤️📹👁️✓]/g, '').trim()}
                    </span>
                  </div>

                  {/* Third line: details */}
                  <div className="ml-24 text-neutral-500 text-[10px] mt-0.5 font-light">
                    {event.details}
                  </div>
                </motion.div>
              ))}

              {/* Monitoring indicator - only show if there are events */}
              <div className="flex items-center gap-2 mt-4 text-green-500 border-l-2 border-green-500/30 pl-3 py-2">
                <span className="animate-pulse">▊</span>
<<<<<<< HEAD
                <span className="text-neutral-500 text-xs">System monitoring active</span>
=======
                <span className="text-neutral-500 text-xs font-light">System monitoring active...</span>
>>>>>>> e260e1c8
              </div>
            </div>
          ) : null}
        </div>
      </div>
    </div>
  );
}<|MERGE_RESOLUTION|>--- conflicted
+++ resolved
@@ -58,18 +58,13 @@
       {/* Consolidated Event Log */}
       <div className="flex-1 overflow-hidden">
         <div className="px-6 py-4 h-full overflow-y-auto">
-          {events.length === 0 && alerts.length === 0 && !isLoading ? (
+          {events.length === 0 ? (
             <div className="flex items-center justify-center h-full">
-<<<<<<< HEAD
-              <div className="text-center text-neutral-400">
-                <p className="text-sm font-light">No recent activity</p>
-=======
               <div className="text-center text-neutral-500">
                 <p className="text-sm font-light">No activity yet</p>
->>>>>>> e260e1c8
               </div>
             </div>
-          ) : events.length > 0 ? (
+          ) : (
             <div className="space-y-2 font-mono text-xs">
               {events.map((event, index) => (
                 <motion.div
@@ -104,17 +99,13 @@
                 </motion.div>
               ))}
 
-              {/* Monitoring indicator - only show if there are events */}
+              {/* Monitoring indicator */}
               <div className="flex items-center gap-2 mt-4 text-green-500 border-l-2 border-green-500/30 pl-3 py-2">
                 <span className="animate-pulse">▊</span>
-<<<<<<< HEAD
-                <span className="text-neutral-500 text-xs">System monitoring active</span>
-=======
                 <span className="text-neutral-500 text-xs font-light">System monitoring active...</span>
->>>>>>> e260e1c8
               </div>
             </div>
-          ) : null}
+          )}
         </div>
       </div>
     </div>
