--- conflicted
+++ resolved
@@ -121,102 +121,6 @@
 
   return (
     <>
-<<<<<<< HEAD
-      <div className="bg-surface border border-neutral-200">
-        {/* Header */}
-        <div className="px-5 py-4 border-b-2 border-neutral-950">
-          <h2 className="text-sm font-medium uppercase tracking-wider text-neutral-950">
-            Send Staff Alert
-          </h2>
-        </div>
-        
-        {/* Content */}
-        <div className="p-5 space-y-4">
-          {/* Nurse Selection */}
-          <div>
-            <label className="block text-xs font-light text-neutral-600 mb-2">
-              Recipient
-            </label>
-            <select
-              value={selectedNurse}
-              onChange={(e) => setSelectedNurse(e.target.value)}
-              className="w-full border border-neutral-200 px-3 py-2 text-sm focus:outline-none focus:border-primary-700 transition-colors bg-white"
-              disabled={isSending}
-            >
-              <option value="">Select staff member...</option>
-              {NURSES.map((nurse, index) => (
-                <option key={`${nurse.name}-${index}`} value={nurse.phone}>
-                  {nurse.name}
-                </option>
-              ))}
-            </select>
-          </div>
-
-          {/* Alert Type */}
-          <div>
-            <label className="block text-xs font-light text-neutral-600 mb-2">
-              Method
-            </label>
-            <div className="flex gap-2">
-              <button
-                onClick={() => setAlertType('call')}
-                disabled={isSending}
-                className={`flex-1 px-3 py-2 text-xs uppercase tracking-wider transition-all border
-                  ${alertType === 'call'
-                    ? 'bg-primary-700 text-white border-primary-700'
-                    : 'bg-white text-neutral-600 border-neutral-200 hover:border-neutral-400'
-                  } ${isSending ? 'opacity-50 cursor-not-allowed' : ''}`}
-              >
-                Voice
-              </button>
-              <button
-                onClick={() => setAlertType('sms')}
-                disabled={isSending}
-                className={`flex-1 px-3 py-2 text-xs uppercase tracking-wider transition-all border
-                  ${alertType === 'sms'
-                    ? 'bg-primary-700 text-white border-primary-700'
-                    : 'bg-white text-neutral-600 border-neutral-200 hover:border-neutral-400'
-                  } ${isSending ? 'opacity-50 cursor-not-allowed' : ''}`}
-              >
-                SMS
-              </button>
-            </div>
-          </div>
-
-          {/* Message */}
-          <div>
-            <label className="block text-xs font-light text-neutral-600 mb-2">
-              Message
-            </label>
-            <textarea
-              value={customMessage}
-              onChange={(e) => setCustomMessage(e.target.value)}
-              placeholder="Alert message..."
-              className="w-full border border-neutral-200 px-3 py-2 text-sm focus:outline-none focus:border-primary-700 transition-colors resize-none bg-white"
-              rows={3}
-              disabled={isSending}
-              maxLength={160}
-            />
-            <p className="text-[10px] text-neutral-400 mt-1">
-              {customMessage.length}/160
-            </p>
-          </div>
-
-          {/* Send Button */}
-          <button
-            onClick={handleSendAlert}
-            disabled={isSending || !selectedNurse || !customMessage.trim()}
-            className={`w-full px-4 py-2 text-sm uppercase tracking-wider transition-all
-              ${isSending || !selectedNurse || !customMessage.trim()
-                ? 'bg-neutral-200 text-neutral-400 cursor-not-allowed border border-neutral-200'
-                : 'bg-primary-700 text-white hover:bg-primary-800 border border-primary-700'
-              }`}
-          >
-            {isSending ? 'Sending...' : 'Send Alert'}
-          </button>
-        </div>
-      </div>
-=======
       <AnimatePresence>
         {isOpen && (
           <>
@@ -237,8 +141,8 @@
                 <div className="flex items-start justify-between px-6 py-5 border-b border-neutral-200">
                   <div>
                     <h2 className="text-lg font-medium uppercase tracking-wider text-neutral-950">
-                      Manual Alerts
-                    </h2>
+            Manual Alerts
+          </h2>
                     <p className="text-xs text-neutral-500 font-light mt-1">
                       Reach nursing staff instantly when you need support.
                     </p>
@@ -253,19 +157,19 @@
                       <path d="M4 4l8 8M12 4l-8 8" stroke="currentColor" strokeWidth="1.5" strokeLinecap="round" />
                     </svg>
                   </button>
-                </div>
+        </div>
 
                 <div className="px-6 py-6">
-                  {/* Nurse Selection */}
+        {/* Nurse Selection */}
                   <div className="mb-5">
-                    <label className="block text-xs font-medium uppercase tracking-wider text-neutral-700 mb-2">
-                      Select Recipient
-                    </label>
+          <label className="block text-xs font-medium uppercase tracking-wider text-neutral-700 mb-2">
+            Select Recipient
+          </label>
                     <div ref={dropdownRef} className="relative">
                       <button
                         type="button"
                         onClick={() => !isSending && setIsDropdownOpen(prev => !prev)}
-                        disabled={isSending}
+            disabled={isSending}
                         className={`w-full px-4 py-3 border border-neutral-300 rounded-full text-sm flex items-center justify-between gap-3 transition-colors bg-white ${
                           isSending ? 'opacity-50 cursor-not-allowed' : 'hover:border-neutral-950'
                         }`}
@@ -346,67 +250,66 @@
                         ? 'AI voice will read your message aloud - no 10DLC needed!'
                         : 'SMS requires 10DLC registration (1-2 days) - use Voice for immediate alerts.'}
                     </p>
-                  </div>
-
-                  {/* Message Input */}
+        </div>
+
+        {/* Message Input */}
                   <div className="mb-5">
-                    <label className="block text-xs font-medium uppercase tracking-wider text-neutral-700 mb-2">
-                      Message
-                    </label>
-                    <textarea
-                      value={customMessage}
-                      onChange={(e) => setCustomMessage(e.target.value)}
-                      placeholder="Enter alert message (e.g., Patient P-001 showing elevated CRS score...)"
+          <label className="block text-xs font-medium uppercase tracking-wider text-neutral-700 mb-2">
+            Message
+          </label>
+          <textarea
+            value={customMessage}
+            onChange={(e) => setCustomMessage(e.target.value)}
+            placeholder="Enter alert message (e.g., Patient P-001 showing elevated CRS score...)"
                       className="w-full border border-neutral-300 px-4 py-3 text-sm focus:outline-none focus:border-neutral-950 transition-colors resize-none bg-white rounded-2xl"
-                      rows={4}
-                      disabled={isSending}
-                      maxLength={160}
-                    />
-                    <p className="text-xs text-neutral-500 mt-1 font-light">
-                      {customMessage.length}/160 characters
-                    </p>
-                  </div>
-
-                  {/* Send Button */}
-                  <button
-                    onClick={handleSendAlert}
-                    disabled={isSending || !selectedNurse || !customMessage.trim()}
+            rows={4}
+            disabled={isSending}
+            maxLength={160}
+          />
+          <p className="text-xs text-neutral-500 mt-1 font-light">
+            {customMessage.length}/160 characters
+          </p>
+        </div>
+
+        {/* Send Button */}
+        <button
+          onClick={handleSendAlert}
+          disabled={isSending || !selectedNurse || !customMessage.trim()}
                     className={`w-full px-6 py-3 text-sm font-semibold uppercase tracking-wider rounded-full transition-all ${
                       isSending || !selectedNurse || !customMessage.trim()
-                        ? 'bg-neutral-200 text-neutral-400 cursor-not-allowed'
+              ? 'bg-neutral-200 text-neutral-400 cursor-not-allowed'
                         : 'bg-neutral-950 text-white hover:bg-neutral-800 shadow-sm'
-                    }`}
-                  >
-                    {isSending ? (
-                      <span className="flex items-center justify-center gap-2">
-                        <svg className="animate-spin h-4 w-4" xmlns="http://www.w3.org/2000/svg" fill="none" viewBox="0 0 24 24">
-                          <circle className="opacity-25" cx="12" cy="12" r="10" stroke="currentColor" strokeWidth="4"></circle>
-                          <path className="opacity-75" fill="currentColor" d="M4 12a8 8 0 018-8V0C5.373 0 0 5.373 0 12h4zm2 5.291A7.962 7.962 0 014 12H0c0 3.042 1.135 5.824 3 7.938l3-2.647z"></path>
-                        </svg>
+            }`}
+        >
+          {isSending ? (
+            <span className="flex items-center justify-center gap-2">
+              <svg className="animate-spin h-4 w-4" xmlns="http://www.w3.org/2000/svg" fill="none" viewBox="0 0 24 24">
+                <circle className="opacity-25" cx="12" cy="12" r="10" stroke="currentColor" strokeWidth="4"></circle>
+                <path className="opacity-75" fill="currentColor" d="M4 12a8 8 0 018-8V0C5.373 0 0 5.373 0 12h4zm2 5.291A7.962 7.962 0 014 12H0c0 3.042 1.135 5.824 3 7.938l3-2.647z"></path>
+              </svg>
                         {alertType === 'call' ? 'Placing Call...' : 'Sending SMS...'}
-                      </span>
-                    ) : (
+            </span>
+          ) : (
                       alertType === 'call' ? 'Place Voice Call' : 'Send SMS'
-                    )}
-                  </button>
-
-                  {/* Info Notice */}
+          )}
+        </button>
+
+        {/* Info Notice */}
                   <div className="mt-5 p-4 bg-neutral-50 border border-neutral-200 rounded-2xl">
-                    <p className="text-xs text-neutral-600 font-light">
+          <p className="text-xs text-neutral-600 font-light">
                       <span className="font-medium">Note:</span>{' '}
                       {alertType === 'call'
                         ? 'Voice calls work immediately with TTS - no carrier restrictions.'
                         : 'SMS requires 10DLC registration (pending). Use Voice for immediate alerts.'}
                       {' '}In production, alerts will trigger automatically when anomalies are detected.
-                    </p>
-                  </div>
-                </div>
+          </p>
+        </div>
+      </div>
               </div>
             </motion.div>
           </>
         )}
       </AnimatePresence>
->>>>>>> e260e1c8
 
       {/* Toast Notifications */}
       <div className="fixed bottom-4 right-4 z-[60] space-y-2">
