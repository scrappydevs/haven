--- conflicted
+++ resolved
@@ -72,15 +72,9 @@
   return (
     <div style={{ display: 'flex', flexDirection: 'column', height: '100%', overflow: 'hidden' }}>
       {/* Terminal Header - Minimal */}
-<<<<<<< HEAD
-      <div className="bg-neutral-50 border-b border-neutral-200 px-3 py-1.5 flex items-center justify-between" style={{ flexShrink: 0 }}>
-        <span className="font-mono text-xs text-neutral-700">PATIENT_GUARDIAN_AGENT</span>
-        <span className="font-mono text-xs text-neutral-600">
-=======
       <div className="bg-neutral-900 border-b border-neutral-700 px-3 py-1.5 flex items-center justify-between" style={{ flexShrink: 0 }}>
         <span className="font-mono text-xs text-emerald-500">FETCH_AI_HEALTH_AGENT</span>
         <span className="font-mono text-xs text-neutral-500">
->>>>>>> 53a1fe6f
           {entries.length} events
         </span>
       </div>
