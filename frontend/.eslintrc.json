{
  "extends": "next/core-web-vitals",
  "rules": {
<<<<<<< HEAD
    "@next/next/no-img-element": "off",
    "react/no-unescaped-entities": "off"
  }
}
=======
    "react/no-unescaped-entities": "off",
    "@next/next/no-img-element": "off"
  }
}
>>>>>>> 63793d0d
<|MERGE_RESOLUTION|>--- conflicted
+++ resolved
@@ -1,14 +1,7 @@
 {
   "extends": "next/core-web-vitals",
   "rules": {
-<<<<<<< HEAD
-    "@next/next/no-img-element": "off",
-    "react/no-unescaped-entities": "off"
-  }
-}
-=======
     "react/no-unescaped-entities": "off",
     "@next/next/no-img-element": "off"
   }
-}
->>>>>>> 63793d0d
+}