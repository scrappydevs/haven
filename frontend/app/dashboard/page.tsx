--- conflicted
+++ resolved
@@ -183,13 +183,8 @@
     addPatientEvent(selectedBoxIndex, {
       timestamp: new Date().toISOString(),
       type: 'system',
-<<<<<<< HEAD
-      severity: conditions.length > 0 ? 'info' : 'warning',
-      message: '📹 Monitoring Started',
-=======
       severity: mode === 'enhanced' ? 'info' : 'warning',
       message: 'Monitoring Started',
->>>>>>> 34ba92b3
       details: `Assigned ${patient.name} - ${protocolsText}`
     });
 
