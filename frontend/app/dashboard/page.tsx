'use client';

import { useEffect, useState, useCallback, useRef } from 'react';
import Link from 'next/link';
import VideoPlayer from '@/components/VideoPlayer';
import InfoBar from '@/components/InfoBar';
import DetailPanel from '@/components/DetailPanel';
import StatsBar from '@/components/StatsBar';
import PatientSearchModal from '@/components/PatientSearchModal';
import GlobalActivityFeed from '@/components/GlobalActivityFeed';
import ManualAlertsPanel from '@/components/ManualAlertsPanel';
import PatientManagement from '@/components/PatientNurseLookup';
import { getApiUrl } from '@/lib/api';
import AgentAlertToast from '@/components/AgentAlertToast';
<<<<<<< HEAD
import HandoffFormsList from '@/components/HandoffFormsList';
=======
import AlertsModal from '@/components/AlertsModal';
>>>>>>> d7dc56c2

interface Patient {
  id: number;
  name: string;
  age: number;
  condition: string;
  baseline_vitals: {
    heart_rate: number;
  };
}

interface Alert {
  id?: string;
  alert_type: string;
  severity: string;
  patient_id?: string;
  room_id?: string;
  title: string;
  description?: string;
  status: string;
  triggered_at: string;
  metadata?: any;
}

interface SupabasePatient {
  id: string;
  patient_id: string;
  name: string;
  age: number;
  gender: string;
  photo_url: string;
  condition: string;
}

interface GlobalEvent {
  timestamp: string;
  patientId: number;
  patientName: string;
  type: string;
  severity: string;
  message: string;
  details: string;
}

export default function DashboardPage() {
  const [patients, setPatients] = useState<Patient[]>([]);
  const [alerts, setAlerts] = useState<Alert[]>([]);
  const [isLoadingAlerts, setIsLoadingAlerts] = useState(true);
  const [selectedPatientId, setSelectedPatientId] = useState<number | null>(null);
  const [selectedCvData, setSelectedCvData] = useState<any>(null);
  const [patientEvents, setPatientEvents] = useState<Record<number, any[]>>({});  // Events per box
  const [stats, setStats] = useState({
    patients_monitored: 47,
    active_alerts: 0
  });

  // View mode: overview (6 boxes + global feed) vs detail (1 large video + detail panel)
  const [viewMode, setViewMode] = useState<'overview' | 'detail'>('overview');

  // Global event feed for overview mode (consolidated from all patients)
  const [globalEventFeed, setGlobalEventFeed] = useState<GlobalEvent[]>([]);

  // Box assignment system (which patient is in which box)
  // Start with just one empty box, add more as patients are assigned
  const [boxAssignments, setBoxAssignments] = useState<(SupabasePatient | null)[]>([
    null  // Start with one empty box
  ]);

  // Monitoring conditions for each box (legacy)
  const [boxMonitoringConditions, setBoxMonitoringConditions] = useState<Record<number, string[]>>({});
  
  // Analysis modes for each box ('normal' or 'enhanced')
  const [boxAnalysisModes, setBoxAnalysisModes] = useState<Record<number, 'normal' | 'enhanced'>>({});

  // Monitoring levels for each box (BASELINE, ENHANCED, CRITICAL)
  const [boxMonitoringLevels, setBoxMonitoringLevels] = useState<Record<number, 'BASELINE' | 'ENHANCED' | 'CRITICAL'>>({});

  // Monitoring expiration times
  const [boxMonitoringExpires, setBoxMonitoringExpires] = useState<Record<number, string | null>>({});

  // Enabled metrics per box
  const [boxEnabledMetrics, setBoxEnabledMetrics] = useState<Record<number, string[]>>({});

  // Agent analyzing state
  const [boxAgentAnalyzing, setBoxAgentAnalyzing] = useState<Record<number, boolean>>({});

  // Last agent decision per box
  const [boxLastDecision, setBoxLastDecision] = useState<Record<number, {
    timestamp: Date;
    action: string;
    reason: string;
    confidence: number;
  } | null>>({});

  // Agent stats per box
  const [boxAgentStats, setBoxAgentStats] = useState<Record<number, {
    decisionsToday: number;
    escalationsToday: number;
  }>>({});

  // Agent alerts (for toast notifications)
  const [agentAlerts, setAgentAlerts] = useState<any[]>([]);
  
  // Manual alerts modal state
  const [showManualAlerts, setShowManualAlerts] = useState(false);
  const [showAlertsModal, setShowAlertsModal] = useState(false);

  // Patient selection modal (one-step flow)
  const [showPatientModal, setShowPatientModal] = useState(false);
  const [selectedBoxIndex, setSelectedBoxIndex] = useState<number | null>(null);
  const [activeStreams, setActiveStreams] = useState<string[]>([]);

  // Open patient selection for a specific box
  const openPatientSelectionForBox = async (boxIndex: number) => {
    setSelectedBoxIndex(boxIndex);

    // Fetch active streams
    try {
      const apiUrl = getApiUrl();
      const res = await fetch(`${apiUrl}/streams/active`);
      const data = await res.json();
      setActiveStreams(data.active_streams || []);
    } catch (error) {
      console.error('Error fetching active streams:', error);
    }

    setShowPatientModal(true);
  };

  // Assign patient to box (reads analysis mode from localStorage set by Stream page)
  const assignPatientToBox = (patient: SupabasePatient) => {
    if (selectedBoxIndex === null) return;

    // Read analysis mode from localStorage (set by Stream/Patient-View page)
    const savedMode = localStorage.getItem(`analysis-mode-${patient.patient_id}`);
    const mode = (savedMode === 'normal' || savedMode === 'enhanced') ? savedMode : 'enhanced';

    // Read legacy monitoring config if exists
    const savedConditions = localStorage.getItem(`monitoring-${patient.patient_id}`);
    const conditions = savedConditions ? JSON.parse(savedConditions) : [];

    // Assign patient to box and add a new empty box
    setBoxAssignments(prev => {
      const newAssignments = [...prev];
      newAssignments[selectedBoxIndex] = patient;
      // Add a new empty box at the end
      newAssignments.push(null);
      return newAssignments;
    });

    // Store analysis mode for this box
    setBoxAnalysisModes(prev => ({
      ...prev,
      [selectedBoxIndex]: mode
    }));

    // Store monitoring conditions for this box (legacy)
    setBoxMonitoringConditions(prev => ({
      ...prev,
      [selectedBoxIndex]: conditions
    }));

    setShowPatientModal(false);
    setSelectedPatientId(selectedBoxIndex);  // Auto-select the newly assigned box

    // Add initial monitoring event
    const protocolsText = mode === 'enhanced'
      ? 'Enhanced AI Analysis Active'
      : 'Normal Monitoring (No AI/CV analysis)';

    addPatientEvent(selectedBoxIndex, {
      timestamp: new Date().toISOString(),
      type: 'system',
      severity: mode === 'enhanced' ? 'info' : 'warning',
      message: 'Monitoring Started',
      details: `Assigned ${patient.name} - ${protocolsText}`
    });

    console.log(`✅ Assigned ${patient.patient_id} to box ${selectedBoxIndex} with analysis mode: ${mode}`);
  };

  // Add event to patient's log
  const addPatientEvent = useCallback((boxIndex: number, event: any) => {
    setPatientEvents(prev => {
      const patientEventLog = prev[boxIndex] || [];
      // Keep last 20 events
      const newLog = [event, ...patientEventLog].slice(0, 20);
      return { ...prev, [boxIndex]: newLog };
    });
  }, []);

  // Add event to global feed (for overview mode)
  const addGlobalEvent = useCallback((event: GlobalEvent) => {
    setGlobalEventFeed(prev => [event, ...prev].slice(0, 100)); // Keep last 100 events
  }, []);

  // Handle agent messages (monitoring state changes and alerts)
  const handleAgentMessage = useCallback((boxIndex: number, message: any) => {
    if (message.type === 'monitoring_state_change') {
      // Update monitoring level for this box
      setBoxMonitoringLevels(prev => ({
        ...prev,
        [boxIndex]: message.level
      }));

      // Update expiration time
      setBoxMonitoringExpires(prev => ({
        ...prev,
        [boxIndex]: message.expires_at || null
      }));

      // Update enabled metrics
      setBoxEnabledMetrics(prev => ({
        ...prev,
        [boxIndex]: message.enabled_metrics || []
      }));

      // Update agent stats (increment decisions)
      setBoxAgentStats(prev => {
        const current = prev[boxIndex] || { decisionsToday: 0, escalationsToday: 0 };
        return {
          ...prev,
          [boxIndex]: {
            decisionsToday: current.decisionsToday + 1,
            escalationsToday: message.level !== 'BASELINE' ? current.escalationsToday + 1 : current.escalationsToday
          }
        };
      });

      // Update last decision
      setBoxLastDecision(prev => ({
        ...prev,
        [boxIndex]: {
          timestamp: new Date(),
          action: `Changed to ${message.level}`,
          reason: message.reason || 'Monitoring level changed',
          confidence: 0.85 // Default confidence
        }
      }));

      // Add monitoring action event to patient log
      addPatientEvent(boxIndex, {
        timestamp: new Date().toISOString(),
        type: 'agent_action',  // Preserve specific type for green highlighting
        severity: message.level === 'CRITICAL' ? 'critical' : message.level === 'ENHANCED' ? 'warning' : 'normal',
        message: `⚡ ACTION: ${message.level} MONITORING ACTIVATED`,
        details: message.reason
      });

      // Add metric changes
      if (message.enabled_metrics && message.enabled_metrics.length > 0) {
        const metricsAdded = message.enabled_metrics.filter((m: string) =>
          !['heart_rate', 'respiratory_rate', 'crs_score'].includes(m)
        );

        if (metricsAdded.length > 0) {
          metricsAdded.forEach((metric: string) => {
            addPatientEvent(boxIndex, {
              timestamp: new Date().toISOString(),
              type: 'monitoring',
              severity: 'normal',
              message: `📊 Enabled: ${metric.replace(/_/g, ' ').replace(/\b\w/g, l => l.toUpperCase())}`,
              details: undefined
            });
          });
        }
      }

      // Add to global feed
      const patient = boxAssignments[boxIndex];
      if (patient) {
        addGlobalEvent({
          timestamp: new Date().toISOString(),
          patientId: boxIndex,
          patientName: patient.name,
          type: 'agent',
          severity: message.level === 'CRITICAL' ? 'high' : message.level === 'ENHANCED' ? 'moderate' : 'info',
          message: `🤖 Monitoring: ${message.level}`,
          details: message.reason
        });
      }
    }

    if (message.type === 'agent_thinking') {
      // Set analyzing state
      setBoxAgentAnalyzing(prev => ({
        ...prev,
        [boxIndex]: true
      }));

      // Add to activity log with specific type
      addPatientEvent(boxIndex, {
        timestamp: new Date().toISOString(),
        type: 'agent_thinking',  // Preserve specific type
        severity: 'info',
        message: '🤖 Analyzing metrics...',
        details: message.message || 'AI agent evaluating patient condition'
      });

      // Clear after 3 seconds
      setTimeout(() => {
        setBoxAgentAnalyzing(prev => ({
          ...prev,
          [boxIndex]: false
        }));
      }, 3000);
    }

    if (message.type === 'agent_reasoning') {
      // Add reasoning to activity log with rich metadata
      addPatientEvent(boxIndex, {
        timestamp: new Date().toISOString(),
        type: 'agent_reasoning',  // Preserve specific type
        severity: 'info',
        message: `🧠 REASONING: "${message.reasoning}"`,
        details: message.concerns && message.concerns.length > 0 ? `Concerns: [${message.concerns.join(', ')}]` : undefined,
        confidence: message.confidence,
        concerns: message.concerns || []
      });
    }

    if (message.type === 'agent_alert') {
      // Add to agent alerts for toast display
      setAgentAlerts(prev => [...prev, {
        id: Date.now(),
        ...message,
        boxIndex,
        patientName: boxAssignments[boxIndex]?.name || 'Unknown'
      }]);

      // Update last decision with full details
      setBoxLastDecision(prev => ({
        ...prev,
        [boxIndex]: {
          timestamp: new Date(),
          action: message.message || 'Alert triggered',
          reason: message.reasoning || message.reason || 'Alert condition detected',
          confidence: message.confidence || 0.8
        }
      }));

      // Add event to patient log
      addPatientEvent(boxIndex, {
        timestamp: new Date().toISOString(),
        type: 'agent',
        severity: message.severity?.toLowerCase() || 'info',
        message: message.message,
        details: message.reasoning
      });

      // Add to global feed
      const patient = boxAssignments[boxIndex];
      if (patient) {
        addGlobalEvent({
          timestamp: new Date().toISOString(),
          patientId: boxIndex,
          patientName: patient.name,
          type: 'agent',
          severity: message.severity?.toLowerCase() || 'info',
          message: message.message,
          details: message.reasoning
        });
      }

      // Auto-dismiss alert after 10 seconds
      setTimeout(() => {
        setAgentAlerts(prev => prev.filter(a => a.id !== message.id));
      }, 10000);
    }

    if (message.type === 'terminal_log') {
      // Add to patient log (for DetailPanel TerminalLog component)
      addPatientEvent(boxIndex, {
        timestamp: message.timestamp || new Date().toISOString(),
        type: 'agent',
        severity: message.message.includes('✅') ? 'normal' : message.message.includes('⚠️') ? 'warning' : message.message.includes('🚨') ? 'critical' : 'info',
        message: message.message,
        details: message.details,
        action: message.action
      });

      // Add to global feed
      const patient = boxAssignments[boxIndex];
      if (patient) {
        addGlobalEvent({
          timestamp: message.timestamp || new Date().toISOString(),
          patientId: boxIndex,
          patientName: patient.name,
          type: 'agent',
          severity: message.message.includes('✅') ? 'info' : message.message.includes('⚠️') ? 'moderate' : message.message.includes('🚨') ? 'high' : 'info',
          message: message.message,
          details: message.details
        });
      }
    }
  }, [addPatientEvent, addGlobalEvent, boxAssignments]);

  // Navigation between modes
  const onPatientClicked = (boxIndex: number) => {
    setSelectedPatientId(boxIndex);
    setViewMode('detail');
  };

  const onBackToOverview = () => {
    setViewMode('overview');
    // Keep selected patient ID so CV data still updates
  };

  const handleAlertResolve = async (alertId: string) => {
    try {
      const apiUrl = getApiUrl();
      await fetch(`${apiUrl}/alerts/${alertId}`, {
        method: 'PATCH',
        headers: { 'Content-Type': 'application/json' },
        body: JSON.stringify({ status: 'resolved' })
      });
      setAlerts(prev =>
        prev.map(alert =>
          alert.id === alertId ? { ...alert, status: 'resolved' } : alert
        )
      );
    } catch (error) {
      console.error('Error resolving alert:', error);
    }
  };

  const activeAlertsCount = alerts.filter(a => a.status === 'active').length;

  // Throttle logging to reduce state updates (ref-based, no re-renders)
  const lastLogTime = useRef<number>(0);
  const LOG_THROTTLE_MS = 200; // Log at most 5 times per second instead of 30

  // Stable callback for CV data updates with throttled logging
  const handleCvDataUpdate = useCallback((patientId: number, data: any) => {
    // Only update if this is the selected patient
    if (patientId === selectedPatientId) {
      const prevData = selectedCvData;
      setSelectedCvData(data);

      const metrics = data?.metrics || {};
      const prevMetrics = prevData?.metrics || {};

      // Throttle log generation to reduce React state updates
      const now = Date.now();
      const shouldLog = now - lastLogTime.current >= LOG_THROTTLE_MS;
      if (!shouldLog && !metrics.alert) {
        // Skip logging unless it's an alert (always log alerts)
        return;
      }
      lastLogTime.current = now;

      // DISABLED: Old CV metric logging (replaced by Fetch.ai Health Agent)
      // The agent now sends structured terminal_log messages via WebSocket
      
      // Log every 200ms (5 FPS) instead of every frame (30 FPS)
      // const logEntries: any[] = [];

      // // Critical alerts first
      // if (metrics.alert && !prevMetrics.alert) {
      //   const triggers = metrics.alert_triggers || [];
      //   const triggerText = triggers.length > 0 ? triggers.join(', ') : 'Critical threshold exceeded';
      //   logEntries.push({
      //     timestamp: new Date().toISOString(),
      //     type: 'alert',
      //     severity: 'high',
      //     message: '🚨 Alert Triggered',
      //     details: triggerText
      //   });
      // }

      // // CRS monitoring logs
      // if (metrics.crs_score !== undefined) {
      //   if (metrics.crs_score > 0.7 && (!prevMetrics.crs_score || prevMetrics.crs_score <= 0.7)) {
      //     logEntries.push({
      //       timestamp: new Date().toISOString(),
      //       type: 'threshold',
      //       severity: 'high',
      //       message: 'CRS Risk Elevated',
      //       details: `Score: ${(metrics.crs_score * 100).toFixed(1)}% [HIGH]`
      //     });
      //   }

      //   // Log periodic CRS readings (reduced frequency due to throttling)
      //   if (Math.random() < 0.3 && metrics.crs_score > 0.3) {
      //     logEntries.push({
      //       timestamp: new Date().toISOString(),
      //       type: 'monitoring',
      //       severity: 'info',
      //       message: 'CRS Analysis',
      //       details: `Facial flushing detected: ${(metrics.crs_score * 100).toFixed(1)}%`
      //     });
      //   }
      // }

      // // Heart rate monitoring (only log significant changes)
      // if (metrics.heart_rate && prevMetrics.heart_rate) {
      //   const hrDiff = metrics.heart_rate - prevMetrics.heart_rate;
      //   if (Math.abs(hrDiff) > 5) {  // Increased threshold from 3 to 5
      //     const trend = hrDiff > 0 ? '↑' : hrDiff < 0 ? '↓' : '→';
      //     logEntries.push({
      //       timestamp: new Date().toISOString(),
      //       type: 'vital',
      //       severity: 'info',
      //       message: 'Heart Rate Update',
      //       details: `${metrics.heart_rate} bpm ${trend} (${hrDiff > 0 ? '+' : ''}${hrDiff})`
      //     });
      //   }
      // }

      // // Respiratory rate (reduced frequency due to throttling)
      // if (metrics.respiratory_rate && Math.random() < 0.15) {
      //   logEntries.push({
      //     timestamp: new Date().toISOString(),
      //     type: 'vital',
      //     severity: 'info',
      //     message: 'Respiratory Analysis',
      //     details: `Rate: ${metrics.respiratory_rate} breaths/min`
      //   });
      // }

      // // Face touching behavior
      // if (metrics.face_touching_frequency > 0) {
      //   if (metrics.face_touching_frequency > 5 && (!prevMetrics.face_touching_frequency || prevMetrics.face_touching_frequency <= 5)) {
      //     logEntries.push({
      //       timestamp: new Date().toISOString(),
      //       type: 'behavior',
      //       severity: 'moderate',
      //       message: 'Behavior Alert',
      //       details: `Frequent face touching: ${metrics.face_touching_frequency}/min`
      //     });
      //   } else if (Math.random() < 0.25 && metrics.face_touching_frequency > 2) {
      //     logEntries.push({
      //       timestamp: new Date().toISOString(),
      //       type: 'behavior',
      //       severity: 'info',
      //       message: 'Face Touching Detected',
      //       details: `Count: ${metrics.face_touching_frequency} touches/min`
      //     });
      //   }
      // }

      // // Restlessness monitoring (reduced frequency due to throttling)
      // if (metrics.restlessness_index > 0.5 && Math.random() < 0.2) {
      //   logEntries.push({
      //     timestamp: new Date().toISOString(),
      //     type: 'behavior',
      //     severity: metrics.restlessness_index > 0.7 ? 'moderate' : 'info',
      //     message: 'Movement Analysis',
      //     details: `Restlessness: ${(metrics.restlessness_index * 100).toFixed(0)}%`
      //   });
      // }

      // // Tremor detection
      // if (metrics.tremor_detected && !prevMetrics.tremor_detected) {
      //   logEntries.push({
      //     timestamp: new Date().toISOString(),
      //     type: 'seizure',
      //     severity: 'high',
      //     message: 'Tremor Detected',
      //     details: `Magnitude: ${metrics.tremor_magnitude?.toFixed(2)} [SEIZURE RISK]`
      //   });
      // }

      // // Movement patterns (reduced frequency due to throttling)
      // if (metrics.movement_vigor > 1.0 && Math.random() < 0.15) {
      //   logEntries.push({
      //     timestamp: new Date().toISOString(),
      //     type: 'monitoring',
      //     severity: 'info',
      //     message: 'Movement Tracking',
      //     details: `Vigor index: ${metrics.movement_vigor?.toFixed(2)}`
      //   });
      // }

      // // Add all logs to patient-specific and global feeds
      // logEntries.forEach(entry => {
      //   // Add to patient log
      //   addPatientEvent(patientId, entry);

      //   // Add to global feed with patient info
      //   const patient = boxAssignments[patientId];
      //   if (patient) {
      //     addGlobalEvent({
      //       ...entry,
      //       patientId,
      //       patientName: patient.name
      //     });
      //   }
      // });
    }
  }, [selectedPatientId, selectedCvData, addPatientEvent, addGlobalEvent, boxAssignments]);

  useEffect(() => {
    const apiUrl = getApiUrl();
    
    // Fetch patients from backend
    fetch(`${apiUrl}/patients`)
      .then(res => res.json())
      .then(data => {
        setPatients(data);
        // Select first patient by default
        if (data.length > 0) {
          setSelectedPatientId(data[0].id);
        }
      })
      .catch(err => console.error('Error fetching patients:', err));

    // Fetch initial alerts and populate activity feed
    const fetchAlerts = () => {
      fetch(`${apiUrl}/alerts?status=active&limit=20`)
        .then(res => res.json())
        .then(data => {
          // Handle both array response and object with alerts property
          const alertsArray = Array.isArray(data) ? data : (data.alerts || []);
          setAlerts(alertsArray);
          setIsLoadingAlerts(false);
          
          // Convert alerts to activity feed events
          const alertEvents: GlobalEvent[] = alertsArray.map((alert: any) => {
            // Determine event type and severity
            const eventType = alert.alert_type === 'vital_sign' ? 'vital' : 
                             alert.severity === 'critical' ? 'alert' :
                             alert.severity === 'high' ? 'warning' : 'monitoring';
            
            // Format message
            const message = alert.title || 'Alert triggered';
            
            // Get patient info
            const patientName = alert.patient_name || 
                               (alert.patient_id ? `Patient ${alert.patient_id}` : 'Unknown Patient');
            const patientId = alert.patient_id ? parseInt(alert.patient_id.replace(/\D/g, '')) || 0 : 0;
            
            // Format details
            const room = alert.room_name || (alert.room_id ? `Room ${alert.room_id}` : '');
            const status = alert.status === 'acknowledged' ? '✓ Acknowledged' : 'Active';
            const details = [room, status, alert.severity?.toUpperCase()].filter(Boolean).join(' • ');
            
            return {
              timestamp: alert.triggered_at || alert.created_at || new Date().toISOString(),
              patientId,
              patientName,
              type: eventType,
              severity: alert.severity || 'info',
              message,
              details: details || alert.description || ''
            };
          });
          
          // Update activity feed with recent alerts (most recent first)
          setGlobalEventFeed(alertEvents.sort((a, b) => 
            new Date(b.timestamp).getTime() - new Date(a.timestamp).getTime()
          ));
        })
        .catch(err => {
          console.error('Error fetching alerts:', err);
          setIsLoadingAlerts(false);
        });
    };

    fetchAlerts();

    // Poll for alerts every 5 seconds
    const alertInterval = setInterval(fetchAlerts, 5000);

    // Fetch stats
    fetch(`${apiUrl}/stats`)
      .then(res => res.json())
      .then(data => setStats(data))
      .catch(err => console.error('Error fetching stats:', err));

    return () => clearInterval(alertInterval);
  }, []);

  // Update stats when alerts change
  useEffect(() => {
    const activeCount = alerts.filter(a => a.status === 'active').length;
    setStats(prev => ({ ...prev, active_alerts: activeCount }));
  }, [alerts]);

  // No longer need displayedPatients - we use boxAssignments instead

  return (
    <div className="min-h-screen bg-background">
      {/* Header */}
      <header className="border-b-2 border-neutral-950 bg-surface">
        <div className="container mx-auto px-6 py-4">
          <div className="flex items-center justify-between">
            {/* Left: Logo */}
            <Link href="/" className="cursor-pointer">
              <h1 className="text-lg font-light text-neutral-950 uppercase tracking-wider hover:text-primary-700 transition-colors">
                Haven
              </h1>
            </Link>

            {/* Center: Navigation */}
            <nav className="flex items-center gap-1">
              <a
                href="/dashboard"
                className="px-6 py-2 label-uppercase text-xs text-neutral-950 border-b-2 border-primary-700 hover:bg-neutral-50 transition-colors"
              >
                Dashboard
              </a>
              <a
                href="/dashboard/floorplan"
                className="px-6 py-2 label-uppercase text-xs text-neutral-600 hover:text-neutral-950 hover:bg-neutral-50 transition-colors"
              >
                Floor Plan
              </a>
              <a
                href="/patient-view"
                className="px-6 py-2 label-uppercase text-xs text-neutral-600 hover:text-neutral-950 hover:bg-neutral-50 transition-colors"
              >
                Patient View
              </a>
            </nav>

            {/* Right side: Manual Alerts & Notifications */}
            <div className="flex items-center gap-4">
              {/* Manual Alert Button */}
              <button 
                onClick={() => setShowManualAlerts(true)}
                className="px-4 py-2 border border-primary-700 text-primary-700 hover:bg-primary-700 hover:text-white transition-all text-xs uppercase tracking-wider font-light rounded-full"
              >
                Send Alert
              </button>

              {/* Notifications */}
              <button
                onClick={() => setShowAlertsModal(true)}
                className="relative p-2 text-neutral-500 hover:text-neutral-950 transition-colors"
              >
                <svg className="w-5 h-5" fill="none" stroke="currentColor" viewBox="0 0 24 24" strokeWidth={1.5}>
                  <path strokeLinecap="round" strokeLinejoin="round" d="M14.857 17.082a23.848 23.848 0 005.454-1.31A8.967 8.967 0 0118 9.75v-.7V9A6 6 0 006 9v.75a8.967 8.967 0 01-2.312 6.022c1.733.64 3.56 1.085 5.455 1.31m5.714 0a24.255 24.255 0 01-5.714 0m5.714 0a3 3 0 11-5.714 0" />
                </svg>
                {activeAlertsCount > 0 && (
                  <span className="absolute top-1 right-1 min-w-[18px] h-[18px] bg-red-500 text-white text-[10px] font-bold rounded-full flex items-center justify-center px-1">
                    {activeAlertsCount}
                  </span>
                )}
              </button>
            </div>
          </div>
        </div>
      </header>

      {/* Main Content */}
      <div className="container mx-auto px-6 py-6">
        {/* Stats Bar */}
        {/* <div className="mb-6">
          <StatsBar stats={stats} alertCount={alerts.length} />
        </div> */}

        {viewMode === 'overview' ? (
          // OVERVIEW MODE: Stacked monitoring and management + activity feed
          <div className="grid grid-cols-12 gap-6">
            {/* Left Panel - Patient Monitoring & Management (8 columns) */}
            <div className="col-span-8">
              {/* Patient Monitoring - Top */}
              <div>
                <div className="mb-4">
                  <h2 className="text-sm font-medium uppercase tracking-wider text-neutral-950 border-b-2 border-neutral-950 pb-2 inline-block">Patient Monitoring</h2>
                </div>

                <div className="grid grid-cols-3 gap-4 mb-6">
                  {boxAssignments.map((patient, boxIndex) => {
                // Empty box - show + button (only show if it's the last empty box)
                if (!patient) {
                  // Check if this is the last empty box (should be the only one)
                  const isLastEmptyBox = boxIndex === boxAssignments.length - 1;
                  if (!isLastEmptyBox) return null; // Skip rendering if not the last empty box
                  
                  return (
                    <div key={boxIndex} className="flex flex-col">
                      <div className="relative overflow-hidden border border-neutral-200 bg-neutral-50 rounded-lg">
                        <div className="w-full aspect-video flex items-center justify-center">
                          <button
                            onClick={() => openPatientSelectionForBox(boxIndex)}
                            className="w-16 h-16 bg-surface hover:bg-primary-700 border border-neutral-300 hover:border-primary-700 text-neutral-400 hover:text-white text-3xl transition-all hover:scale-105 font-light rounded-lg"
                          >
                            +
                          </button>
                        </div>
                      </div>
                      <div className="bg-surface border border-neutral-200 border-t-0 px-4 py-3 rounded-b-lg">
                        <p className="label-uppercase text-neutral-400 text-center">Empty</p>
                      </div>
                    </div>
                  );
                }

                // Assigned box - show VideoPlayer with patient stream
                return (
                  <div key={boxIndex} className="flex flex-col">
                    <VideoPlayer
                      patient={{
                        id: boxIndex,
                        name: patient.name,
                        age: patient.age,
                        condition: patient.condition,
                        baseline_vitals: { heart_rate: 75 }
                      }}
                      isLive={true}
                      patientId={patient.patient_id}
                      isSelected={selectedPatientId === boxIndex}
                      onCvDataUpdate={handleCvDataUpdate}
                      onAgentMessage={(pid, msg) => handleAgentMessage(boxIndex, msg)}
                      monitoringConditions={boxMonitoringConditions[boxIndex] || []}
                    />
                    <InfoBar
                      patientId={patient.patient_id}
                      patientName={patient.name}
                      isLive={true}
                      isSelected={selectedPatientId === boxIndex}
                      onClick={() => {
                        onPatientClicked(boxIndex);
                      }}
                    />
                  </div>
                  );
                })}
              </div>
              </div>

              {/* Patient Management - Below Monitoring */}
              <div className="h-[400px]">
                <PatientManagement />
              </div>
            </div>

            {/* Right Column - Handoff Forms & Activity Feed (4 columns) */}
            <div className="col-span-4">
              {/* Handoff Forms - Compact List */}
              <div className="mb-6 h-[350px]">
                <HandoffFormsList limit={10} refreshInterval={5000} />
              </div>

              {/* Live Activity Feed - Below Handoff Forms */}
              <div className="h-[400px]">
                <GlobalActivityFeed
                  events={globalEventFeed}
                  onPatientClick={onPatientClicked}
                />
              </div>
            </div>
          </div>
        ) : (
          // DETAIL MODE: Large video + detail panel
          <div>
            {/* Back Button */}
            <div className="mb-4">
              <button
                onClick={onBackToOverview}
                className="flex items-center gap-2 border border-neutral-300 px-6 py-2 font-light text-xs uppercase tracking-wider text-neutral-700 hover:border-neutral-950 hover:text-neutral-950 transition-colors"
              >
                <svg className="w-5 h-5" fill="none" stroke="currentColor" viewBox="0 0 24 24">
                  <path strokeLinecap="round" strokeLinejoin="round" strokeWidth={2} d="M15 19l-7-7 7-7" />
                </svg>
                Back to Overview
              </button>
            </div>

            <div className="grid grid-cols-12 gap-6">
              {/* Large Video (Left - 8 columns) */}
              <div className="col-span-8">
                {selectedPatientId !== null && boxAssignments[selectedPatientId] && (
                  <div className="h-[calc(100vh-250px)]">
                    <VideoPlayer
                      patient={{
                        id: selectedPatientId,
                        name: boxAssignments[selectedPatientId]!.name,
                        age: boxAssignments[selectedPatientId]!.age,
                        condition: boxAssignments[selectedPatientId]!.condition,
                        baseline_vitals: { heart_rate: 75 }
                      }}
                      isLive={true}
                      patientId={boxAssignments[selectedPatientId]!.patient_id}
                      isSelected={true}
                      onCvDataUpdate={handleCvDataUpdate}
                      onAgentMessage={(pid, msg) => handleAgentMessage(selectedPatientId, msg)}
                      monitoringConditions={boxMonitoringConditions[selectedPatientId] || []}
                      fullscreenMode={true}
                    />
                  </div>
                )}
              </div>

              {/* Detail Panel (Right - 4 columns) */}
              <div className="col-span-4">
                <DetailPanel
                  patient={
                    selectedPatientId !== null && boxAssignments[selectedPatientId]
                      ? {
                          id: selectedPatientId,
                          name: boxAssignments[selectedPatientId]!.name,
                          age: boxAssignments[selectedPatientId]!.age,
                          condition: boxAssignments[selectedPatientId]!.condition
                        }
                      : null
                  }
                  cvData={selectedCvData}
                  isLive={true}
                  monitoringConditions={selectedPatientId !== null ? (boxMonitoringConditions[selectedPatientId] || []) : []}
                  analysisMode={selectedPatientId !== null ? (boxAnalysisModes[selectedPatientId] || 'enhanced') : 'enhanced'}
                  events={selectedPatientId !== null ? (patientEvents[selectedPatientId] || []) : []}
                  monitoringLevel={selectedPatientId !== null ? (boxMonitoringLevels[selectedPatientId] || 'BASELINE') : 'BASELINE'}
                  monitoringExpiresAt={selectedPatientId !== null ? (boxMonitoringExpires[selectedPatientId] || null) : null}
                  enabledMetrics={selectedPatientId !== null ? (boxEnabledMetrics[selectedPatientId] || ['heart_rate', 'respiratory_rate', 'crs_score']) : []}
                  isAgentAnalyzing={selectedPatientId !== null ? (boxAgentAnalyzing[selectedPatientId] || false) : false}
                  lastAgentDecision={selectedPatientId !== null ? (boxLastDecision[selectedPatientId] || null) : null}
                  agentStats={selectedPatientId !== null ? (boxAgentStats[selectedPatientId] || { decisionsToday: 0, escalationsToday: 0 }) : { decisionsToday: 0, escalationsToday: 0 }}
                />
              </div>
            </div>
          </div>
        )}
      </div>

      {/* Manual Alerts Modal */}
      <ManualAlertsPanel 
        isOpen={showManualAlerts}
        onClose={() => setShowManualAlerts(false)}
      />

      {/* Active Alerts Modal */}
      <AlertsModal
        isOpen={showAlertsModal}
        onClose={() => setShowAlertsModal(false)}
        alerts={alerts}
        onAlertResolve={handleAlertResolve}
      />

      {/* Patient Search Modal */}
      <PatientSearchModal
        isOpen={showPatientModal}
        onClose={() => setShowPatientModal(false)}
        onSelect={assignPatientToBox}
        activeStreams={activeStreams}
        assignedPatients={boxAssignments
          .filter((p): p is SupabasePatient => p !== null)
          .map(p => p.patient_id)}
        mode="assign-stream"
      />

      {/* Agent Alert Toasts - Only show in overview mode */}
      {viewMode === 'overview' && (
        <AgentAlertToast
          alerts={agentAlerts}
          onDismiss={(id) => setAgentAlerts(prev => prev.filter(a => a.id !== id))}
        />
      )}
    </div>
  );
}<|MERGE_RESOLUTION|>--- conflicted
+++ resolved
@@ -12,11 +12,7 @@
 import PatientManagement from '@/components/PatientNurseLookup';
 import { getApiUrl } from '@/lib/api';
 import AgentAlertToast from '@/components/AgentAlertToast';
-<<<<<<< HEAD
 import HandoffFormsList from '@/components/HandoffFormsList';
-=======
-import AlertsModal from '@/components/AlertsModal';
->>>>>>> d7dc56c2
 
 interface Patient {
   id: number;
@@ -122,7 +118,6 @@
   
   // Manual alerts modal state
   const [showManualAlerts, setShowManualAlerts] = useState(false);
-  const [showAlertsModal, setShowAlertsModal] = useState(false);
 
   // Patient selection modal (one-step flow)
   const [showPatientModal, setShowPatientModal] = useState(false);
@@ -743,20 +738,6 @@
                 Send Alert
               </button>
 
-              {/* Notifications */}
-              <button
-                onClick={() => setShowAlertsModal(true)}
-                className="relative p-2 text-neutral-500 hover:text-neutral-950 transition-colors"
-              >
-                <svg className="w-5 h-5" fill="none" stroke="currentColor" viewBox="0 0 24 24" strokeWidth={1.5}>
-                  <path strokeLinecap="round" strokeLinejoin="round" d="M14.857 17.082a23.848 23.848 0 005.454-1.31A8.967 8.967 0 0118 9.75v-.7V9A6 6 0 006 9v.75a8.967 8.967 0 01-2.312 6.022c1.733.64 3.56 1.085 5.455 1.31m5.714 0a24.255 24.255 0 01-5.714 0m5.714 0a3 3 0 11-5.714 0" />
-                </svg>
-                {activeAlertsCount > 0 && (
-                  <span className="absolute top-1 right-1 min-w-[18px] h-[18px] bg-red-500 text-white text-[10px] font-bold rounded-full flex items-center justify-center px-1">
-                    {activeAlertsCount}
-                  </span>
-                )}
-              </button>
             </div>
           </div>
         </div>
@@ -940,14 +921,6 @@
         onClose={() => setShowManualAlerts(false)}
       />
 
-      {/* Active Alerts Modal */}
-      <AlertsModal
-        isOpen={showAlertsModal}
-        onClose={() => setShowAlertsModal(false)}
-        alerts={alerts}
-        onAlertResolve={handleAlertResolve}
-      />
-
       {/* Patient Search Modal */}
       <PatientSearchModal
         isOpen={showPatientModal}
